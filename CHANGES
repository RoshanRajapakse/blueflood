--- conflicted
+++ resolved
@@ -3,10 +3,6 @@
     * Backwards compatibility provided via "USE_LEGACY_METRIC_SEPARATOR" configuration setting, to be removed in v3.0.0
  * Various instrumentation additions
  * Batch metadata reads
-<<<<<<< HEAD
  * Batch rollup writes
  * Switch to using org.apache.curator instead of com.netflix.curator
-=======
- * Switch to using org.apache.curator instead of com.netflix.curator
- * Add support for fetching multiple metrics in single HTTP call
->>>>>>> 72904d68
+ * Add support for fetching multiple metrics in single HTTP call