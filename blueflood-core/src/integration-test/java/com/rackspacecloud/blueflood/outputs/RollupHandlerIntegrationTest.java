/*
 * Copyright 2015 Rackspace
 *
 *    Licensed under the Apache License, Version 2.0 (the "License");
 *    you may not use this file except in compliance with the License.
 *    You may obtain a copy of the License at
 *
 *        http://www.apache.org/licenses/LICENSE-2.0
 *
 *    Unless required by applicable law or agreed to in writing, software
 *    distributed under the License is distributed on an "AS IS" BASIS,
 *    WITHOUT WARRANTIES OR CONDITIONS OF ANY KIND, either express or implied.
 *    See the License for the specific language governing permissions and
 *    limitations under the License.
 */
package com.rackspacecloud.blueflood.outputs;

import com.rackspacecloud.blueflood.io.AbstractMetricsRW;
import com.rackspacecloud.blueflood.io.IOContainer;
import com.rackspacecloud.blueflood.io.CassandraModel;
import com.rackspacecloud.blueflood.io.IntegrationTestBase;
import com.rackspacecloud.blueflood.io.astyanax.ABasicMetricsRW;
import com.rackspacecloud.blueflood.io.datastax.DBasicMetricsRW;
import com.rackspacecloud.blueflood.outputs.formats.MetricData;
import com.rackspacecloud.blueflood.outputs.handlers.RollupHandler;
import com.rackspacecloud.blueflood.rollup.Granularity;
import com.rackspacecloud.blueflood.service.SingleRollupWriteContext;
import com.rackspacecloud.blueflood.types.*;

import org.junit.Assert;
import org.junit.Before;
import org.junit.Test;

import java.util.*;

/**
 * This class writes FULL data for a 48 hour period and then rolls up only a 5 hour portion from the middle of the 48 hours.
 *
 * Then the following conditions are tested, for both Single Plot and Multi Plot:
 * <li> Where the front part of a requested range needs to be rolled-up-on-read and the back half is already rolled up.
 * <li> Where the back part of a requested range needs to be rolled-up-on-read and the front half is already rolled up.
 * <li> Where the entire range needs to be rolled up.
 *
 * These tests verify that the correct timestamp keys are generated as well as that the total average of all FULL values
 * and the returned rolled up values are within 5%.
 *
 * NOTE:
 * <li> The MPLOT tests depend upon CoreConfig.TURN_OFF_RR_MPLOT == false, which is currently the default setting.
 *
 */
public class RollupHandlerIntegrationTest extends IntegrationTestBase {
    RollupHandler rollupHandler = new RollupHandler();

    private String acctId = "rollupIntegrationTest" + IntegrationTestBase.randString(8);
    private List<String> metricList = new ArrayList<String>( Arrays.asList( "rollupHandlerIntegrationTest1," + randString( 8 ),
            "rollupHandlerIntegrationTest2," + randString( 8 ),
            "rollupHandlerIntegrationTest3," + randString( 8 ) ));

    private List<Locator> locatorList = new ArrayList<Locator>();

    private long hours = 48;
    private long startMS = 1432147283000L; // some point during 20 May 2015.
    private long endMS = startMS + (1000 * 60 * 60 * hours); // 48 hours of data

    private long startRollupMS = startMS + (1000 * 60 * 60 * (hours/2 - 5));
    private long endRollupMS = startMS + (1000 * 60 * 60 * (hours/2));

    // max possible value for random generator of metric values
    private final int MAX_METRIC_VALUE = 100;
    // epsilon for assert of differences between mean of full points and mean of coarser granularity (rolled) points
    private final double MEAN_EPSILON = 0.0025 * MAX_METRIC_VALUE;

    @Before
    public void initData() throws Exception {

        for( String metric : metricList ) {

            locatorList.add( Locator.createLocatorFromPathComponents( acctId, metric ) );
        }

        AbstractMetricsRW basicMetricsRW = IOContainer.fromConfig().getBasicMetricsRW();

        writeFullData( basicMetricsRW );
        writeRollups( basicMetricsRW );
    }

    private void writeRollups( AbstractMetricsRW metricsRW ) throws Exception {


        for( Locator locator : locatorList ) {
            ArrayList<SingleRollupWriteContext> writes = new ArrayList<SingleRollupWriteContext>();
            for ( Range range : Range.getRangesToRollup( Granularity.FULL, startRollupMS, endRollupMS ) ) {
                // each range should produce one average
                Points<SimpleNumber> input = metricsRW.getDataToRollup(
                                                    locator,
                                                    RollupType.BF_BASIC,
                                                    range, CassandraModel.CF_METRICS_FULL_NAME );
                BasicRollup basicRollup = BasicRollup.buildRollupFromRawSamples( input );

                writes.add( new SingleRollupWriteContext( basicRollup,
                        locator,
                        Granularity.FULL.coarser(),
                        CassandraModel.getColumnFamily( BasicRollup.class, Granularity.FULL.coarser() ),
                        range.start ) );
            }
            metricsRW.insertRollups( writes );
        }
    }

    private void writeFullData( AbstractMetricsRW writer ) throws Exception {

        // insert something every minute for 48h
        for ( Locator locator : locatorList ) {
            for ( int i = 0; i < 60 * hours; i++ ) {
                final long curMillis = startMS + i * 60000;
<<<<<<< HEAD
                List<IMetric> metrics = new ArrayList<IMetric>();
                metrics.add( getRandomIntMetricMaxValue( locator, curMillis, 100 ) );
                writer.insertMetrics(metrics);
=======
                List<Metric> metrics = new ArrayList<Metric>();
                metrics.add( getRandomIntMetricMaxValue( locator, curMillis, MAX_METRIC_VALUE ) );
                writer.insertFull( metrics );
>>>>>>> 3c4c1cca
            }
        }
    }

    @Test
    public void testSplotRollupsOnReadGenerationLeft() throws Exception {

        List<String> metric = new ArrayList<String>();
        metric.add( metricList.get( 0 ) );
        Locator locator = locatorList.get( 0 );

        Map<Locator, MetricData> metricDataMap = rollupHandler.getRollupByGranularity(acctId, metric, startMS, endRollupMS, Granularity.MIN_5);
        Map<Long, Points.Point<BasicRollup>> points = metricDataMap.get(locator).getData().getPoints();

        // test keys
        Iterator<Range> repairedRanges = Range.getRangesToRollup(Granularity.FULL, startMS, endRollupMS).iterator();
        for (Long timestamp : points.keySet() ) {
            Assert.assertEquals( repairedRanges.next().getStart(), timestamp.longValue() );
        }

        // test value
        double fullMean = fullPointsMean( metric, locator, Granularity.MIN_5.snapMillis(startMS), endRollupMS );
        double rollMean = meanOfPointCollectionRoll( points.values() );

        Assert.assertEquals( fullMean, rollMean, MEAN_EPSILON );
    }

    @Test
    public void testSplotRollupsOnReadGenerationRight() throws Exception {

        List<String> metric = new ArrayList<String>();
        metric.add( metricList.get( 0 ) );
        Locator locator = locatorList.get( 0 );

        Map<Locator, MetricData> metricDataMap = rollupHandler.getRollupByGranularity(acctId, metric, startRollupMS, endMS, Granularity.MIN_5);
        Map<Long, Points.Point<BasicRollup>> points = metricDataMap.get(locator).getData().getPoints();

        // test keys
        Iterator<Range> repairedRanges = Range.getRangesToRollup(Granularity.FULL, startRollupMS, endMS).iterator();
        for (Long timestamp : points.keySet() ) {
            Assert.assertEquals( repairedRanges.next().getStart(), timestamp.longValue() );
        }

        // test value
        double fullMean = fullPointsMean( metric, locator, Granularity.MIN_5.snapMillis(startRollupMS), endMS );
        double rollMean = meanOfPointCollectionRoll( points.values() );

        Assert.assertEquals( fullMean, rollMean, MEAN_EPSILON );
    }

    @Test
    public void testSplotRollupsOnReadGenerationEntireRange() throws Exception {

        List<String> metric = new ArrayList<String>();
        metric.add( metricList.get( 0 ) );
        Locator locator = locatorList.get( 0 );

        // start 1 hour after rollups ended
        long start = endRollupMS + 1000 * 60 * 60;

        // test keys
        Map<Locator, MetricData> metricDataMap = rollupHandler.getRollupByGranularity(acctId, metric, start, endMS, Granularity.MIN_5);
        Map<Long, Points.Point<BasicRollup>> points = metricDataMap.get(locator).getData().getPoints();

        Iterator<Range> repairedRanges = Range.getRangesToRollup(Granularity.FULL, start, endMS).iterator();
        for (Long timestamp : points.keySet()) {
            Assert.assertEquals(repairedRanges.next().getStart(), timestamp.longValue() );
        }

        // test value
        double fullMean = fullPointsMean( metric, locator, Granularity.MIN_5.snapMillis(start), endMS );
        double rollMean = meanOfPointCollectionRoll( points.values() );

        Assert.assertEquals( fullMean, rollMean, MEAN_EPSILON );
    }

    @Test
    public void testMplotRollupsOnReadGenerationLeft() throws Exception {

        Map<Locator, MetricData> metricDataMap = rollupHandler.getRollupByGranularity(acctId, metricList, startMS, endRollupMS, Granularity.MIN_5);

        for( int i = 0; i < locatorList.size(); i++ ) {

            Locator locator = locatorList.get( i );
            List<String> metric = new ArrayList<String>();
            metric.add( metricList.get( i ) );

            // test keys
            Map<Long, Points.Point<BasicRollup>> points = metricDataMap.get( locator ).getData().getPoints();
            Iterator<Range> repairedRanges = Range.getRangesToRollup( Granularity.FULL, startMS, endRollupMS ).iterator();
            for ( Long timestamp : points.keySet() ) {
                Assert.assertEquals( repairedRanges.next().getStart(), timestamp.longValue() );
            }

            // test value
            double fullMean = fullPointsMean( metric, locator, Granularity.MIN_5.snapMillis(startMS), endRollupMS );
            double rollMean = meanOfPointCollectionRoll( points.values() );

            Assert.assertEquals( fullMean, rollMean, MEAN_EPSILON );
        }
    }

    @Test
    public void testMplotRollupsOnReadGenerationRight() throws Exception {

        Map<Locator, MetricData> metricDataMap = rollupHandler.getRollupByGranularity(acctId, metricList, startRollupMS, endMS, Granularity.MIN_5);

        for( int i = 0; i < locatorList.size(); i++ ) {

            Locator locator = locatorList.get( i );
            List<String> metric = new ArrayList<String>();
            metric.add( metricList.get( i ) );

            // test keys
            Map<Long, Points.Point<BasicRollup>> points = metricDataMap.get( locator ).getData().getPoints();
            Iterator<Range> repairedRanges = Range.getRangesToRollup( Granularity.FULL, startRollupMS, endMS ).iterator();
            for ( Long timestamp : points.keySet() ) {
                Assert.assertEquals( repairedRanges.next().getStart(), timestamp.longValue() );
            }

            // test value
            double fullMean = fullPointsMean( metric, locator, Granularity.MIN_5.snapMillis(startRollupMS), endMS );
            double rollMean = meanOfPointCollectionRoll( points.values() );

            Assert.assertEquals( fullMean, rollMean, MEAN_EPSILON );
        }
    }

    @Test
    public void testMplotRollupsOnReadGenerationEntireRange() throws Exception {

        // start 1 hour after rollups ended
        long start = endRollupMS + 1000 * 60 * 60;

        Map<Locator, MetricData> metricDataMap = rollupHandler.getRollupByGranularity( acctId, metricList, start, endMS, Granularity.MIN_5 );

        for( int i = 0; i < locatorList.size(); i++ ) {

            Locator locator = locatorList.get( i );
            List<String> metric = new ArrayList<String>();
            metric.add( metricList.get( i ) );

            // test keys
            Map<Long, Points.Point<BasicRollup>> points = metricDataMap.get( locator ).getData().getPoints();
            Iterator<Range> repairedRanges = Range.getRangesToRollup( Granularity.FULL, start, endMS ).iterator();
            for ( Long timestamp : points.keySet() ) {
                Assert.assertEquals( repairedRanges.next().getStart(), timestamp.longValue() );
            }

            // test value
            double fullMean = fullPointsMean( metric, locator, Granularity.MIN_5.snapMillis(start), endMS );
            double rollMean = meanOfPointCollectionRoll( points.values() );

            Assert.assertEquals( fullMean, rollMean, MEAN_EPSILON );
        }
    }

    private double meanOfPointCollectionFull( Collection<Points.Point<SimpleNumber>> fullPoints ) {
        double sum = 0;
        for( Points.Point<SimpleNumber> p : fullPoints ) {

            sum += p.getData().getValue().intValue();
        }

        return sum / fullPoints.size();
    }

    private double meanOfPointCollectionRoll( Collection<Points.Point<BasicRollup>> fullPoints ) {
        double sum = 0;
        for( Points.Point<BasicRollup> p : fullPoints ) {

            sum += p.getData().getAverage().toLong();
        }

        return sum / (double) fullPoints.size();
    }

    private double fullPointsMean( List<String> metric, Locator locator, long start, long end ) {

        Collection<Points.Point<SimpleNumber>> fullPoints = rollupHandler.getRollupByGranularity( acctId, metric, start, end, Granularity.FULL )
                .get( locator ).getData().getPoints().values();
        return meanOfPointCollectionFull( fullPoints );
    }

}<|MERGE_RESOLUTION|>--- conflicted
+++ resolved
@@ -113,15 +113,9 @@
         for ( Locator locator : locatorList ) {
             for ( int i = 0; i < 60 * hours; i++ ) {
                 final long curMillis = startMS + i * 60000;
-<<<<<<< HEAD
                 List<IMetric> metrics = new ArrayList<IMetric>();
-                metrics.add( getRandomIntMetricMaxValue( locator, curMillis, 100 ) );
+                metrics.add( getRandomIntMetricMaxValue( locator, curMillis, MAX_METRIC_VALUE ) );
                 writer.insertMetrics(metrics);
-=======
-                List<Metric> metrics = new ArrayList<Metric>();
-                metrics.add( getRandomIntMetricMaxValue( locator, curMillis, MAX_METRIC_VALUE ) );
-                writer.insertFull( metrics );
->>>>>>> 3c4c1cca
             }
         }
     }
@@ -185,6 +179,8 @@
         // test keys
         Map<Locator, MetricData> metricDataMap = rollupHandler.getRollupByGranularity(acctId, metric, start, endMS, Granularity.MIN_5);
         Map<Long, Points.Point<BasicRollup>> points = metricDataMap.get(locator).getData().getPoints();
+
+        Assert.assertNotEquals("there are more than one points fetched", 0, points.size());
 
         Iterator<Range> repairedRanges = Range.getRangesToRollup(Granularity.FULL, start, endMS).iterator();
         for (Long timestamp : points.keySet()) {
