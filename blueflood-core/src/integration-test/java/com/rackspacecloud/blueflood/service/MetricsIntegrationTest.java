/*
 * Copyright 2013 Rackspace
 *
 *    Licensed under the Apache License, Version 2.0 (the "License");
 *    you may not use this file except in compliance with the License.
 *    You may obtain a copy of the License at
 *
 *        http://www.apache.org/licenses/LICENSE-2.0
 *
 *    Unless required by applicable law or agreed to in writing, software
 *    distributed under the License is distributed on an "AS IS" BASIS,
 *    WITHOUT WARRANTIES OR CONDITIONS OF ANY KIND, either express or implied.
 *    See the License for the specific language governing permissions and
 *    limitations under the License.
 */

package com.rackspacecloud.blueflood.service;

import com.netflix.astyanax.model.ColumnFamily;
import com.netflix.astyanax.serializers.AbstractSerializer;
import com.rackspacecloud.blueflood.io.*;
import com.rackspacecloud.blueflood.rollup.Granularity;
import com.rackspacecloud.blueflood.types.*;
import com.rackspacecloud.blueflood.utils.TimeValue;
import com.rackspacecloud.blueflood.utils.Util;
import com.google.common.collect.Lists;
import com.netflix.astyanax.MutationBatch;
import com.netflix.astyanax.connectionpool.exceptions.ConnectionException;
import com.netflix.astyanax.model.Column;
import org.junit.Assert;
import org.junit.Test;

import java.io.IOException;
import java.util.*;
import java.util.concurrent.TimeUnit;

/**
 * Some of these tests here were horribly contrived to mimic behavior in Writer. The problem with this approach is that
 * when logic in Writer changes, these tests can break unless the logic is changed here too. */
public class MetricsIntegrationTest extends IntegrationTestBase {
    
    // returns a collection all checks that were written at some point.
    // this was a lot cooler back when the slot changed with time.
    private Collection<Locator> writeLocatorsOnly(int hours) throws Exception {
        // duplicate the logic from Writer.writeFull() that inserts locator rows.
        final String tenantId = "ac" + randString(8);
        final List<Locator> locators = new ArrayList<Locator>();
        for (int i = 0; i < hours; i++) {
            locators.add(Locator.createLocatorFromPathComponents(tenantId, "test:locator:inserts:" + i));
        }

        AstyanaxTester at = new AstyanaxTester();
        MutationBatch mb = at.createMutationBatch();

        for (Locator locator : locators) {
            int shard = Util.computeShard(locator.toString());
            mb.withRow(at.getLocatorCF(), (long)shard)
                    .putColumn(locator, "", 100000);
        }
        mb.execute();

        return locators;
    }

    private void writeFullData(
            Locator locator,
            long baseMillis, 
            int hours,
            AstyanaxWriter writer) throws Exception {
        // insert something every minute for 48h
        for (int i = 0; i < 60 * hours; i++) {
            final long curMillis = baseMillis + i * 60000;
            List<Metric> metrics = new ArrayList<Metric>();
            metrics.add(getRandomIntMetric(locator, curMillis));
            writer.insertFull(metrics);
        }
    }

    @Test
    public void testLocatorsWritten() throws Exception {
        Collection<Locator> locators = writeLocatorsOnly(48);
        AstyanaxReader r = AstyanaxReader.getInstance();

        Set<String> actualLocators = new HashSet<String>();
        for (Locator locator : locators) {
            for (Column<Locator> locatorCol : r.getAllLocators(Util.computeShard(locator.toString()))) {
                actualLocators.add(locatorCol.getName().toString());
            }
        }
        Assert.assertEquals(48, actualLocators.size());
    }

    @Test
    // tests how rollup generation could be done optimally when regenerating large swaths of rollups.  It 
    // minimizes round trips around column selection.  The operations are reduced to:
    // 1) one long slice read.
    // 2) average calcuations and aggregation (requires memory!)
    // 3) a batch write.
    public void testRollupGenerationOverSwath() throws Exception {
        AstyanaxWriter writer = AstyanaxWriter.getInstance();
        AstyanaxReader reader = AstyanaxReader.getInstance();
        final long baseMillis = 1333635148000L; // some point during 5 April 2012.
        int hours = 48;
        final String acctId = "ac" + IntegrationTestBase.randString(8);
        final String metricName = "fooService,barServer," + randString(8);
        final long endMillis = baseMillis + (60 * 60 * hours * 1000);
        final Locator locator = Locator.createLocatorFromPathComponents(acctId, metricName);

        writeFullData(locator, baseMillis, hours,  writer);
        for (Granularity gran : new Granularity[] {Granularity.FULL, Granularity.MIN_5, Granularity.MIN_20, Granularity.MIN_60, Granularity.MIN_240}) {
            
            // this logic would have to be encapsulated somewhere:
            // regenerateRollup(long startSecs, long endSecs, String locator, Granularity srcGran);
            // it would need access to a Reader and Writer.
            ArrayList<Range> ranges = new ArrayList<Range>();
            for (Range range : Range.getRangesToRollup(gran, baseMillis, endMillis))
                ranges.add(range);
            Range macroRange = new Range(ranges.get(0).start, ranges.get(ranges.size() - 1).stop);
            Range curRange = ranges.remove(0);
    
            SortedMap<Long, Object> cols = new TreeMap<Long, Object>();
            ColumnFamily<Locator, Long> CF = AstyanaxIO.getColumnFamilyMapper().get(gran);
            // todo: use serializer specific method when available.
            AbstractSerializer serializer = CF.equals(AstyanaxIO.CF_METRICS_FULL) 
                    ? NumericSerializer.serializerFor(SimpleNumber.class) 
                    : NumericSerializer.serializerFor(BasicRollup.class);
            for (Column<Long> col : reader.getNumericRollups(locator,
                    CF,
                    macroRange.start,
                    macroRange.stop)) {
                cols.put(col.getName(), col.getValue(serializer));
            }
            BasicRollup basicRollup = new BasicRollup();
<<<<<<< HEAD
            Map<Long, BasicRollup> rollups = new HashMap<Long, BasicRollup>();
            ArrayList<SingleRollupWriteContext> writeContexts = new ArrayList<SingleRollupWriteContext>();
            ColumnFamily<Locator, Long> destinationCF = AstyanaxIO.getColumnFamilyMapper().get(gran.coarser());
=======
            Map<Long, Rollup> rollups = new HashMap<Long, Rollup>();
>>>>>>> 72904d68
            for (Map.Entry<Long, Object> col : cols.entrySet()) {
                while (col.getKey() > curRange.stop) {
                    writeContexts.add(new SingleRollupWriteContext(basicRollup, locator, destinationCF, curRange.start));
                    basicRollup = new BasicRollup();
                    curRange = ranges.remove(0);
                }

                Points input;
                if (gran == Granularity.FULL) {
                    input = new Points<SimpleNumber>();
                    Object longOrDouble = col.getValue();
                    input.add(new Points.Point<SimpleNumber>(col.getKey(), new SimpleNumber(col.getValue())));
                    basicRollup.computeFromSimpleMetricsUnsafe(input);
                } else {
                    input = new Points<BasicRollup>();
                    BasicRollup desBasicRollup = (BasicRollup)col.getValue();
                    input.add(new Points.Point<BasicRollup>(col.getKey(), desBasicRollup));
                    basicRollup.computeFromRollupsUnsafe(input);
                }
            }

            writeContexts.add(new SingleRollupWriteContext(basicRollup, locator, destinationCF, curRange.start));

            writer.insertBasicRollups(writeContexts);
        }
        
        // verify the number of points in 48h worth of rollups. 
        Range range = new Range(Granularity.MIN_1440.snapMillis(baseMillis), Granularity.MIN_1440.snapMillis(endMillis + Granularity.MIN_1440.milliseconds()));
        Points<BasicRollup> input = reader.getBasicRollupDataToRoll(locator, range, AstyanaxIO.getColumnFamilyMapper().get(Granularity.MIN_1440));
        BasicRollup basicRollup = BasicRollup.buildRollupFromRollups(input);
        Assert.assertEquals(60 * hours, basicRollup.getCount());
    }

    @Test
    public void testRollupGenerationSimple() throws Exception {
        AstyanaxWriter writer = AstyanaxWriter.getInstance();
        AstyanaxReader reader = AstyanaxReader.getInstance();
        final long baseMillis = 1333635148000L; // some point during 5 April 2012.
        int hours = 48;
        final String acctId = "ac" + IntegrationTestBase.randString(8);
        final String metricName = "fooService,barServer," + randString(8);
        final long endMillis = baseMillis + (1000 * 60 * 60 * hours);
        final Locator locator = Locator.createLocatorFromPathComponents(acctId, metricName);

        writeFullData(locator, baseMillis, hours, writer);

        // FULL -> 5m
<<<<<<< HEAD
        ArrayList<SingleRollupWriteContext> writes = new ArrayList<SingleRollupWriteContext>();
=======
        Map<Long, Rollup> rollups = new HashMap<Long, Rollup>();
>>>>>>> 72904d68
        for (Range range : Range.getRangesToRollup(Granularity.FULL, baseMillis, endMillis)) {
            // each range should produce one average
            Points<SimpleNumber> input = reader.getSimpleDataToRoll(locator, range);
            BasicRollup basicRollup = BasicRollup.buildRollupFromRawSamples(input);

            writes.add(new SingleRollupWriteContext(basicRollup,
                    locator,
                    AstyanaxIO.getColumnFamilyMapper().get(Granularity.FULL.coarser()),
                    range.start));
        }
        writer.insertBasicRollups(writes);

        // 5m -> 20m
        writes.clear();

        for (Range range : Range.getRangesToRollup(Granularity.MIN_5, baseMillis, endMillis)) {
            Points<BasicRollup> input = reader.getBasicRollupDataToRoll(locator, range,
                    AstyanaxIO.getColumnFamilyMapper().get(Granularity.MIN_5));
            BasicRollup basicRollup = BasicRollup.buildRollupFromRollups(input);
            writes.add(new SingleRollupWriteContext(basicRollup,
                    locator,
                    AstyanaxIO.getColumnFamilyMapper().get(Granularity.MIN_5.coarser()),
                    range.start));
        }
        writer.insertBasicRollups(writes);

        // 20m -> 60m
        writes.clear();
        for (Range range : Range.getRangesToRollup(Granularity.MIN_20, baseMillis, endMillis)) {
            Points<BasicRollup> input = reader.getBasicRollupDataToRoll(locator, range,
                    AstyanaxIO.getColumnFamilyMapper().get(Granularity.MIN_20));
            BasicRollup basicRollup = BasicRollup.buildRollupFromRollups(input);
            writes.add(new SingleRollupWriteContext(basicRollup,
                    locator,
                    AstyanaxIO.getColumnFamilyMapper().get(Granularity.MIN_20.coarser()),
                    range.start));
        }
        writer.insertBasicRollups(writes);

        // 60m -> 240m
        writes.clear();
        for (Range range : Range.getRangesToRollup(Granularity.MIN_60, baseMillis, endMillis)) {
            Points<BasicRollup> input = reader.getBasicRollupDataToRoll(locator, range,
                    AstyanaxIO.getColumnFamilyMapper().get(Granularity.MIN_60));

            BasicRollup basicRollup = BasicRollup.buildRollupFromRollups(input);
            writes.add(new SingleRollupWriteContext(basicRollup,
                    locator,
                    AstyanaxIO.getColumnFamilyMapper().get(Granularity.MIN_60.coarser()),
                    range.start));
        }
        writer.insertBasicRollups(writes);

        // 240m -> 1440m
        writes.clear();
        for (Range range : Range.getRangesToRollup(Granularity.MIN_240, baseMillis, endMillis)) {
            Points<BasicRollup> input = reader.getBasicRollupDataToRoll(locator, range,
                    AstyanaxIO.getColumnFamilyMapper().get(Granularity.MIN_240));
            BasicRollup basicRollup = BasicRollup.buildRollupFromRollups(input);
            writes.add(new SingleRollupWriteContext(basicRollup,
                    locator,
                    AstyanaxIO.getColumnFamilyMapper().get(Granularity.MIN_240.coarser()),
                    range.start));
        }
        writer.insertBasicRollups(writes);

        // verify the number of points in 48h worth of rollups. 
        Range range = new Range(Granularity.MIN_1440.snapMillis(baseMillis), Granularity.MIN_1440.snapMillis(endMillis + Granularity.MIN_1440.milliseconds()));
        Points<BasicRollup> input = reader.getBasicRollupDataToRoll(locator, range,
                AstyanaxIO.getColumnFamilyMapper().get(Granularity.MIN_1440));
        BasicRollup basicRollup = BasicRollup.buildRollupFromRollups(input);
        Assert.assertEquals(60 * hours, basicRollup.getCount());
    }

    @Test
    public void testSimpleInsertAndGet() throws Exception {
        AstyanaxWriter writer = AstyanaxWriter.getInstance();
        AstyanaxReader reader = AstyanaxReader.getInstance();
        final long baseMillis = 1333635148000L; // some point during 5 April 2012.
        long lastMillis = baseMillis + (300 * 1000); // 300 seconds.
        final String acctId = "ac" + IntegrationTestBase.randString(8);
        final String metricName = "fooService,barServer," + randString(8);

        final Locator locator  = Locator.createLocatorFromPathComponents(acctId, metricName);

        Set<Long> expectedTimestamps = new HashSet<Long>();
        // insert something every 30s for 5 mins.
        for (int i = 0; i < 10; i++) {
            final long curMillis = baseMillis + (i * 30000); // 30 seconds later.
            expectedTimestamps.add(curMillis);
            List<Metric> metrics = new ArrayList<Metric>();
            metrics.add(getRandomIntMetric(locator, curMillis));
            writer.insertFull(metrics);
        }
        
        Set<Long> actualTimestamps = new HashSet<Long>();
        // get back the cols that were written from start to stop.

        for (Column<Long> col : reader.getNumericRollups(locator,
                AstyanaxIO.getColumnFamilyMapper().get(Granularity.FULL), baseMillis, lastMillis))
            actualTimestamps.add(col.getName());
        Assert.assertEquals(expectedTimestamps, actualTimestamps);
    }

    @Test
    public void testConsecutiveWriteAndRead() throws ConnectionException, IOException {
        AstyanaxWriter writer = AstyanaxWriter.getInstance();
        AstyanaxReader reader = AstyanaxReader.getInstance();
        final long baseMillis = 1333635148000L;

        final Locator locator = Locator.createLocatorFromPathComponents("ac0001",
                "fooService,fooServer," + randString(8));

        final List<Metric> metrics = new ArrayList<Metric>();
        for (int i = 0; i < 100; i++) {
            final Metric metric = new Metric(locator, i, baseMillis + (i * 1000),
                    new TimeValue(1, TimeUnit.DAYS), "unknown");
            metrics.add(metric);
            writer.insertFull(metrics);
            metrics.clear();
        }
        
        int count = 0;
        ColumnFamily<Locator, Long> CF_metrics_full = AstyanaxIO.getColumnFamilyMapper().get(Granularity.FULL);
        for (Column<Long> col : reader.getNumericRollups(locator, CF_metrics_full, baseMillis, baseMillis + 500000)) {
            int v = col.getValue(NumericSerializer.serializerFor(Integer.class));
            Assert.assertEquals(count, v);
            count++;
        }
    }

    @Test
    public void testShardStateWriteRead() throws Exception {
        final Collection<Integer> shards = Lists.newArrayList(0, 1, 2, 3, 4, 5, 6, 7, 8, 9);
        AstyanaxWriter writer = AstyanaxWriter.getInstance();

        // Simulate active or running state for all the slots for all granularities.
        for (int shard : shards) {
            Map<Granularity, Map<Integer, UpdateStamp>> allUpdates = new HashMap<Granularity, Map<Integer, UpdateStamp>>();
            for (Granularity granularity : Granularity.rollupGranularities()) {
                Map<Integer, UpdateStamp> updates = new HashMap<Integer, UpdateStamp>();
                for (int slot = 0; slot < granularity.numSlots(); slot++) {
                    updates.put(slot, new UpdateStamp(System.currentTimeMillis() - 10000, UpdateStamp.State.Active,
                            true));
                }
                allUpdates.put(granularity, updates);
            }
            writer.persistShardState(shard, allUpdates);
        }

        // Now simulate rolled up state for all the slots for all granularities.
        for (int shard : shards) {
            Map<Granularity, Map<Integer, UpdateStamp>> allUpdates = new HashMap<Granularity, Map<Integer, UpdateStamp>>();
            for (Granularity granularity : Granularity.rollupGranularities()) {
                Map<Integer, UpdateStamp> updates = new HashMap<Integer, UpdateStamp>();
                for (int slot = 0; slot < granularity.numSlots(); slot++) {
                    updates.put(slot, new UpdateStamp(System.currentTimeMillis(), UpdateStamp.State.Rolled,
                            true));
                }
                allUpdates.put(granularity, updates);
            }
            writer.persistShardState(shard, allUpdates);
        }

        // Now we would have the longest row for each shard because we filled all the slots.
        // Now test whether getAndUpdateAllShardStates returns all the slots [https://issues.rax.io/browse/CMD-11]
        AstyanaxReader reader = AstyanaxReader.getInstance();
        ScheduleContext ctx = new ScheduleContext(System.currentTimeMillis(), shards);
        ShardStateManager shardStateManager = ctx.getShardStateManager();

        reader.getAndUpdateAllShardStates(ctx.getShardStateManager(), shards);

        for (Integer shard : shards) {
            for (Granularity granularity : Granularity.rollupGranularities()) {
                ShardStateManager.SlotStateManager slotStateManager = shardStateManager.getSlotStateManager(shard, granularity);
                Assert.assertEquals(granularity.numSlots(), slotStateManager.getSlotStamps().size());
            }
        }
    }

    @Test
    public void testUpdateStampCoaelescing() throws Exception {
        final int shard = 24;
        final int slot = 16;
        AstyanaxWriter writer = AstyanaxWriter.getInstance();
        Map<Granularity, Map<Integer, UpdateStamp>> updates = new HashMap<Granularity, Map<Integer, UpdateStamp>>();
        Map<Integer, UpdateStamp> slotUpdates = new HashMap<Integer, UpdateStamp>();
        updates.put(Granularity.MIN_5, slotUpdates);
        
        long time = 1234;
        slotUpdates.put(slot, new UpdateStamp(time++, UpdateStamp.State.Active, true));
        writer.persistShardState(shard, updates);
        
        slotUpdates.put(slot, new UpdateStamp(time++, UpdateStamp.State.Rolled, true));
        writer.persistShardState(shard, updates);
        
        AstyanaxReader reader = AstyanaxReader.getInstance();
        //Map<Granularity, Map<Integer, UpdateStamp>> dbShardState = reader.getAndUpdateAllShardStates(Lists.newArrayList(shard)).get(shard);
        ScheduleContext ctx = new ScheduleContext(System.currentTimeMillis(), Lists.newArrayList(shard));
        reader.getAndUpdateAllShardStates(ctx.getShardStateManager(), Lists.newArrayList(shard));
        ShardStateManager shardStateManager = ctx.getShardStateManager();
        ShardStateManager.SlotStateManager slotStateManager = shardStateManager.getSlotStateManager(shard, Granularity.MIN_5);

        Assert.assertNotNull(slotStateManager.getSlotStamps());
        Assert.assertEquals(UpdateStamp.State.Rolled, slotStateManager.getSlotStamps().get(slot).getState());
    }
}<|MERGE_RESOLUTION|>--- conflicted
+++ resolved
@@ -131,13 +131,8 @@
                 cols.put(col.getName(), col.getValue(serializer));
             }
             BasicRollup basicRollup = new BasicRollup();
-<<<<<<< HEAD
-            Map<Long, BasicRollup> rollups = new HashMap<Long, BasicRollup>();
             ArrayList<SingleRollupWriteContext> writeContexts = new ArrayList<SingleRollupWriteContext>();
             ColumnFamily<Locator, Long> destinationCF = AstyanaxIO.getColumnFamilyMapper().get(gran.coarser());
-=======
-            Map<Long, Rollup> rollups = new HashMap<Long, Rollup>();
->>>>>>> 72904d68
             for (Map.Entry<Long, Object> col : cols.entrySet()) {
                 while (col.getKey() > curRange.stop) {
                     writeContexts.add(new SingleRollupWriteContext(basicRollup, locator, destinationCF, curRange.start));
@@ -161,7 +156,7 @@
 
             writeContexts.add(new SingleRollupWriteContext(basicRollup, locator, destinationCF, curRange.start));
 
-            writer.insertBasicRollups(writeContexts);
+            writer.insertRollups(writeContexts);
         }
         
         // verify the number of points in 48h worth of rollups. 
@@ -185,11 +180,7 @@
         writeFullData(locator, baseMillis, hours, writer);
 
         // FULL -> 5m
-<<<<<<< HEAD
         ArrayList<SingleRollupWriteContext> writes = new ArrayList<SingleRollupWriteContext>();
-=======
-        Map<Long, Rollup> rollups = new HashMap<Long, Rollup>();
->>>>>>> 72904d68
         for (Range range : Range.getRangesToRollup(Granularity.FULL, baseMillis, endMillis)) {
             // each range should produce one average
             Points<SimpleNumber> input = reader.getSimpleDataToRoll(locator, range);
@@ -200,7 +191,7 @@
                     AstyanaxIO.getColumnFamilyMapper().get(Granularity.FULL.coarser()),
                     range.start));
         }
-        writer.insertBasicRollups(writes);
+        writer.insertRollups(writes);
 
         // 5m -> 20m
         writes.clear();
@@ -214,7 +205,7 @@
                     AstyanaxIO.getColumnFamilyMapper().get(Granularity.MIN_5.coarser()),
                     range.start));
         }
-        writer.insertBasicRollups(writes);
+        writer.insertRollups(writes);
 
         // 20m -> 60m
         writes.clear();
@@ -227,7 +218,7 @@
                     AstyanaxIO.getColumnFamilyMapper().get(Granularity.MIN_20.coarser()),
                     range.start));
         }
-        writer.insertBasicRollups(writes);
+        writer.insertRollups(writes);
 
         // 60m -> 240m
         writes.clear();
@@ -241,7 +232,7 @@
                     AstyanaxIO.getColumnFamilyMapper().get(Granularity.MIN_60.coarser()),
                     range.start));
         }
-        writer.insertBasicRollups(writes);
+        writer.insertRollups(writes);
 
         // 240m -> 1440m
         writes.clear();
@@ -254,7 +245,7 @@
                     AstyanaxIO.getColumnFamilyMapper().get(Granularity.MIN_240.coarser()),
                     range.start));
         }
-        writer.insertBasicRollups(writes);
+        writer.insertRollups(writes);
 
         // verify the number of points in 48h worth of rollups. 
         Range range = new Range(Granularity.MIN_1440.snapMillis(baseMillis), Granularity.MIN_1440.snapMillis(endMillis + Granularity.MIN_1440.milliseconds()));
