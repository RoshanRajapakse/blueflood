--- conflicted
+++ resolved
@@ -148,45 +148,6 @@
     }
     
     @Test
-<<<<<<< HEAD
-=======
-    public void testSetsDoNotGetRolledUp() throws IOException {
-        // full res has 5 samples.
-        Assert.assertEquals(5, reader.getDataToRoll(SetRollup.class,
-                                                    setLocator,
-                                                    range, 
-                                                    AstyanaxIO.CF_METRICS_PREAGGREGATED_FULL).getPoints().size());
-        
-        // assert nothing in 5m for this locator.
-        Assert.assertEquals(0, reader.getDataToRoll(SetRollup.class,
-                                                    setLocator,
-                                                    range, 
-                                                    AstyanaxIO.CF_METRICS_PREAGGREGATED_5M).getPoints().size());
-        
-        RollupExecutionContext rec = new RollupExecutionContext(Thread.currentThread());
-        SingleRollupReadContext rc = new SingleRollupReadContext(setLocator, range, Granularity.FULL);
-        RollupBatchWriter batchWriter = new RollupBatchWriter(new ThreadPoolBuilder().build(), rec);
-        RollupRunnable rr = new RollupRunnable(rec, rc, batchWriter);
-        rr.run();
-
-        // assert something in 5m for this locator.
-        while (!rec.doneReading() && !rec.doneWriting()) {
-            batchWriter.drainBatch();
-            try {
-                Thread.sleep(1000l);
-            } catch (InterruptedException e) {
-            }
-        }
-
-        // Here is the departure from other tests: nothing should get rolled up to 5m.
-        Assert.assertEquals(0, reader.getDataToRoll(SetRollup.class,
-                                                    setLocator,
-                                                    range,
-                                                    AstyanaxIO.CF_METRICS_PREAGGREGATED_5M).getPoints().size());
-    }
-    
-    @Test
->>>>>>> 4c3bbf64
     public void testCounterRollup() throws IOException {
         testRolledupMetric(counterLocator, Integer.class, CounterRollup.class);
     }
