--- conflicted
+++ resolved
@@ -104,28 +104,6 @@
         return DataType.NUMERIC;
     }
 
-<<<<<<< HEAD
-    // TODO: can this move to MetadataCache?
-    // I don't like making this public, but currently RollupRunnable
-    // calls this
-    public String getUnitString(Locator locator) {
-        String unitString = Util.UNKNOWN;
-        // Only grab units from cassandra, if we have to
-        if (!Util.shouldUseESForUnits()) {
-            try {
-                unitString = MetadataCache.getInstance().get(locator, MetricMetadata.UNIT.name().toLowerCase(), String.class);
-            } catch (CacheException ex) {
-                LOG.warn("Cache exception reading unitString from MetadataCache: ", ex);
-            }
-            if (unitString == null) {
-                unitString = Util.UNKNOWN;
-            }
-        }
-        return unitString;
-    }
-
-=======
->>>>>>> 31d9529c
     /**
      * Gets the TTL for a particular locator, rollupType and granularity.
      *
