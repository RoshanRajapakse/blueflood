--- conflicted
+++ resolved
@@ -34,13 +34,10 @@
 import com.rackspacecloud.blueflood.rollup.MetricsPersistenceOptimizerFactory;
 import com.rackspacecloud.blueflood.service.CoreConfig;
 import com.rackspacecloud.blueflood.service.UpdateStamp;
-<<<<<<< HEAD
-import com.rackspacecloud.blueflood.types.BasicRollup;
-=======
 import com.rackspacecloud.blueflood.types.IMetric;
->>>>>>> bffc7caa
 import com.rackspacecloud.blueflood.types.Locator;
 import com.rackspacecloud.blueflood.types.Metric;
+import com.rackspacecloud.blueflood.types.Rollup;
 import com.rackspacecloud.blueflood.utils.TimeValue;
 import com.rackspacecloud.blueflood.utils.Util;
 import com.yammer.metrics.Metrics;
@@ -245,50 +242,29 @@
     
 
     // todo: rename to insertBasicRollup.
-<<<<<<< HEAD
-    public void insertRollup(Locator locator, final long timestamp, final BasicRollup basicRollup,
-=======
     public void insertRollup(Locator locator, final long timestamp, final Rollup rollup,
->>>>>>> bffc7caa
                              ColumnFamily<Locator, Long> destCF) throws ConnectionException {
         if (destCF.equals(AstyanaxIO.CF_METRICS_FULL)) {
             throw new IllegalArgumentException("Invalid granularity FULL for BasicRollup insertion");
         }
-<<<<<<< HEAD
-        insertRollups(locator, new HashMap<Long, BasicRollup>() {{
-            put(timestamp, basicRollup);
-=======
         insertRollups(locator, new HashMap<Long, Rollup>() {{
             put(timestamp, rollup);
->>>>>>> bffc7caa
         }}, destCF);
     }
 
 
     // todo: this method should be made private. outside of this class, it is only used by tests.
-<<<<<<< HEAD
-    public void insertRollups(Locator locator, Map<Long, BasicRollup> rollups,
-=======
     public void insertRollups(Locator locator, Map<Long, Rollup> rollups,
->>>>>>> bffc7caa
                                           ColumnFamily<Locator, Long> destCF) throws ConnectionException {
         TimerContext ctx = Instrumentation.getTimerContext(INSERT_ROLLUP);
         int ttl = (int) ROLLUP_TTL_CACHE.getTtl(locator.getTenantId(), destCF).toSeconds();
         try {
             MutationBatch mutationBatch = keyspace.prepareMutationBatch();
             ColumnListMutation<Long> mutationBatchWithRow = mutationBatch.withRow(destCF, locator);
-<<<<<<< HEAD
-            for (Map.Entry<Long, BasicRollup> rollupEntry : rollups.entrySet()) {
-                        mutationBatchWithRow.putColumn(
-                                rollupEntry.getKey(),
-                                NumericSerializer.serializerFor(BasicRollup.class).toByteBuffer(rollupEntry.getValue()),
-                                ttl);
-=======
             for (Map.Entry<Long, Rollup> rollupEntry : rollups.entrySet()) {
                 AbstractSerializer serializer = NumericSerializer.serializerFor(rollupEntry.getValue().getClass());
                 ByteBuffer buffer = serializer.toByteBuffer(rollupEntry.getValue());
                 mutationBatchWithRow.putColumn(rollupEntry.getKey(), buffer, ttl);
->>>>>>> bffc7caa
             }
             // send it.
             try {
