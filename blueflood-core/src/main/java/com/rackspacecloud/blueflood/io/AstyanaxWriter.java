/*
 * Copyright 2013 Rackspace
 *
 *    Licensed under the Apache License, Version 2.0 (the "License");
 *    you may not use this file except in compliance with the License.
 *    You may obtain a copy of the License at
 *
 *        http://www.apache.org/licenses/LICENSE-2.0
 *
 *    Unless required by applicable law or agreed to in writing, software
 *    distributed under the License is distributed on an "AS IS" BASIS,
 *    WITHOUT WARRANTIES OR CONDITIONS OF ANY KIND, either express or implied.
 *    See the License for the specific language governing permissions and
 *    limitations under the License.
 */

package com.rackspacecloud.blueflood.io;

import com.google.common.cache.Cache;
import com.google.common.cache.CacheBuilder;
import com.netflix.astyanax.ColumnListMutation;
import com.netflix.astyanax.Keyspace;
import com.netflix.astyanax.MutationBatch;
import com.netflix.astyanax.connectionpool.exceptions.ConnectionException;
import com.google.common.collect.LinkedListMultimap;
import com.google.common.collect.Multimap;
import com.netflix.astyanax.model.ColumnFamily;
import com.netflix.astyanax.serializers.AbstractSerializer;
import com.rackspacecloud.blueflood.cache.TtlCache;
import com.rackspacecloud.blueflood.internal.Account;
import com.rackspacecloud.blueflood.internal.InternalAPIFactory;
import com.rackspacecloud.blueflood.rollup.Granularity;
import com.rackspacecloud.blueflood.rollup.MetricsPersistenceOptimizer;
import com.rackspacecloud.blueflood.rollup.MetricsPersistenceOptimizerFactory;
import com.rackspacecloud.blueflood.service.CoreConfig;
import com.rackspacecloud.blueflood.service.SingleRollupWriteContext;
import com.rackspacecloud.blueflood.service.UpdateStamp;
import com.rackspacecloud.blueflood.types.IMetric;
import com.rackspacecloud.blueflood.types.Locator;
import com.rackspacecloud.blueflood.types.Metric;
import com.rackspacecloud.blueflood.types.Rollup;
import com.rackspacecloud.blueflood.utils.TimeValue;
import com.rackspacecloud.blueflood.utils.Util;
import com.yammer.metrics.Metrics;
import com.yammer.metrics.core.Meter;
import com.yammer.metrics.core.TimerContext;
import org.slf4j.Logger;
import org.slf4j.LoggerFactory;

<<<<<<< HEAD
import java.util.ArrayList;
=======
import java.nio.ByteBuffer;
import java.util.Collection;
import java.util.HashMap;
>>>>>>> 72904d68
import java.util.List;
import java.util.Map;
import java.util.concurrent.TimeUnit;

public class AstyanaxWriter extends AstyanaxIO {
    private static final Logger log = LoggerFactory.getLogger(AstyanaxWriter.class);
    private static final AstyanaxWriter instance = new AstyanaxWriter();
    private static final Keyspace keyspace = getKeyspace();
    private static final int CACHE_CONCURRENCY = config.getIntegerProperty(CoreConfig.MAX_ROLLUP_WRITE_THREADS);

    private static final TimeValue STRING_TTL = new TimeValue(730, TimeUnit.DAYS); // 2 years
    private static final int LOCATOR_TTL = 604800;  // in seconds (7 days)

    private static final String INSERT_METADATA = "Metadata Insert".intern();
    private static final String INSERT_FULL = "Full Insert".intern();
    private static final String INSERT_PREAGGREGATED = "Preaggregate Insert".intern();
    private static final String INSERT_ROLLUP = "Rollup Insert".intern();
    private static final String INSERT_BASIC_ROLLUPS = "Basic Rollup Batch Insert".intern();
    private static final String INSERT_SHARD = "Shard Insert".intern();
    private static final String INSERT_ROLLUP_WRITE = "Rollup Insert Write TEMPORARY".intern();

    private static final Meter metricsWritten = Metrics.newMeter(Instrumentation.class, "Full Resolution Metrics Written", "Metrics", TimeUnit.SECONDS);

    public static AstyanaxWriter getInstance() {
        return instance;
    }

    private static TtlCache ROLLUP_TTL_CACHE = new TtlCache(
            "Rollup TTL Cache",
            new TimeValue(120, TimeUnit.HOURS),
            CACHE_CONCURRENCY,
            InternalAPIFactory.createDefaultTTLProvider()) {
        // we do not care about caching full res values.
        @Override
        protected Map<ColumnFamily<Locator, Long>, TimeValue> buildTtlMap(Account acct) {
            Map<ColumnFamily<Locator, Long>, TimeValue> map = super.buildTtlMap(acct);
            map.remove("full");
            return map;
        }
    };

    // this collection is used to reduce the number of locators that get written.  Simply, if a locator has been
    // written in the last 10 minutes, don't bother.
    private static final Cache<String, Boolean> insertedLocators = CacheBuilder.newBuilder().expireAfterWrite(10,
            TimeUnit.MINUTES).concurrencyLevel(16).build();


    private boolean shouldPersist(Metric metric) {
        try {
            final Metric.Type metricType = metric.getType();
            final MetricsPersistenceOptimizer optimizer =
                    MetricsPersistenceOptimizerFactory.getOptimizer(metricType);

            return optimizer.shouldPersist(metric);
        } catch (Exception e) {
            // If we hit any exception, just persist the metric
            return true;
        }
    }

    // insert a full resolution chunk of data. I've assumed that there will not be a lot of overlap (these will all be
    // single column updates).
    public void insertFull(List<Metric> metrics) throws ConnectionException {
        TimerContext ctx = Instrumentation.getTimerContext(INSERT_FULL);

        try {
            MutationBatch mutationBatch = keyspace.prepareMutationBatch();
            for (Metric metric: metrics) {
                final Locator locator = metric.getLocator();

                final boolean isString = metric.isString();
                final boolean isBoolean = metric.isBoolean();

                if (!shouldPersist(metric)) {
                    log.debug("Metric shouldn't be persisted, skipping insert", metric.getLocator().toString());
                    continue;
                }

                // key = shard
                // col = locator (acct + entity + check + dimension.metric)
                // value = <nothing>
                // do not do it for string or boolean metrics though.
                if (!AstyanaxWriter.isLocatorCurrent(locator)) {
                    if (!isString && !isBoolean && mutationBatch != null)
                        insertLocator(locator, mutationBatch);
                    AstyanaxWriter.setLocatorCurrent(locator);
                }

                insertMetric(metric, mutationBatch);
                metricsWritten.mark();
            }
            // insert it
            try {
                mutationBatch.execute();
            } catch (ConnectionException e) {
                Instrumentation.markWriteError(e);
                log.error("Connection exception during insertFull", e);
                throw e;
            }
        } finally {
            ctx.stop();
        }
    }

    // numeric only!
    private final void insertLocator(Locator locator, MutationBatch mutationBatch) {
        mutationBatch.withRow(CF_METRICS_LOCATOR, (long) Util.computeShard(locator.toString()))
                .putEmptyColumn(locator, LOCATOR_TTL);
    }

    private void insertMetric(Metric metric, MutationBatch mutationBatch) {
        final boolean isString = metric.isString();
        final boolean isBoolean = metric.isBoolean();

        if (isString || isBoolean) {
            metric.setTtl(STRING_TTL);
            String persist;
            if (isString) {
                persist = (String) metric.getValue();
            } else { //boolean
                persist = String.valueOf(metric.getValue());
            }
            mutationBatch.withRow(CF_METRICS_STRING, metric.getLocator())
                    .putColumn(metric.getCollectionTime(), persist, metric.getTtlInSeconds());
        } else {
            try {
                mutationBatch.withRow(CF_METRICS_FULL, metric.getLocator())
                        .putColumn(metric.getCollectionTime(),
                                metric.getValue(),
                                NumericSerializer.serializerFor(Object.class),
                                metric.getTtlInSeconds());
            } catch (RuntimeException e) {
                log.error("Error serializing full resolution data", e);
            }
        }
    }

    public void writeMetadataValue(Locator locator, String metaKey, Object metaValue) throws ConnectionException {
        TimerContext ctx = Instrumentation.getTimerContext(INSERT_METADATA);
        try {
            keyspace.prepareColumnMutation(CF_METRIC_METADATA, locator, metaKey)
                    .putValue(metaValue, MetadataSerializer.get(), null)
                    .execute();
        } catch (ConnectionException e) {
            Instrumentation.markWriteError(e);
            log.error("Error writing Metadata Value", e);
            throw e;
        } finally {
            ctx.stop();
        }
    }
    
    private static Multimap<Locator, IMetric> asMultimap(Collection<IMetric> metrics) {
        Multimap<Locator, IMetric> map = LinkedListMultimap.create();
        for (IMetric metric: metrics)
            map.put(metric.getLocator(), metric);
        return map;
    }
    
    // generic IMetric insertion. All other metric insertion methods could use this one.
    public void insertMetrics(Collection<IMetric> metrics, ColumnFamily cf) throws ConnectionException {
        // todo: need a way of using an interned string.
        TimerContext ctx = Instrumentation.getTimerContext("insert_" + cf.getName());
        Multimap<Locator, IMetric> map = asMultimap(metrics);
        MutationBatch batch = keyspace.prepareMutationBatch();
        try {
            for (Locator locator : map.keySet()) {
                ColumnListMutation<Long> mutation = batch.withRow(cf, locator);
                
                // we want to insert a locator only for non-string, non-boolean metrics. If there happen to be string or
                // boolean metrics mixed in with numeric metrics, we still want to insert a locator.  If all metrics
                // are boolean or string, we DO NOT want to insert a locator.
                boolean locatorInsertOk = false;
                
                for (IMetric metric : map.get(locator)) {
                    
                    boolean shouldPersist = true;
                    // todo: MetricsPersistenceOptimizerFactory interface needs to be retooled to accept IMetric
                    if (metric instanceof Metric) {
                        final boolean isString = Metric.Type.isStringMetric(metric.getValue());
                        final boolean isBoolean = Metric.Type.isBooleanMetric(metric.getValue());
                        
                        
                        if (!isString && !isBoolean)
                            locatorInsertOk = true;
                        shouldPersist = shouldPersist((Metric)metric);
                    } else {
                        locatorInsertOk = true;
                    }
                    
                    if (shouldPersist) {
                        mutation.putColumn(
                                metric.getCollectionTime(),
                                metric.getValue(),
                                (AbstractSerializer) (NumericSerializer.serializerFor(metric.getValue().getClass())),
                                metric.getTtlInSeconds());
                    }
                }
                
                if (!AstyanaxWriter.isLocatorCurrent(locator)) {
                    if (locatorInsertOk)
                        insertLocator(locator, batch);
                    AstyanaxWriter.setLocatorCurrent(locator);
                }
            }
            try {
                batch.execute();
            } catch (ConnectionException e) {
                Instrumentation.markWriteError(e);
                log.error("Connection exception persisting data", e);
                throw e;
            }
        } finally {
            ctx.stop();
        }
    }
    

<<<<<<< HEAD
    public void insertBasicRollup(final SingleRollupWriteContext writeContext) throws ConnectionException {
        if (writeContext.getDestinationCF().equals(AstyanaxIO.CF_METRICS_FULL)) {
            throw new IllegalArgumentException("Invalid granularity FULL for BasicRollup insertion");
        }
        insertBasicRollups(new ArrayList<SingleRollupWriteContext>() {{
            add(writeContext);
        }});
=======
    // todo: rename to insertBasicRollup.
    public void insertRollup(Locator locator, final long timestamp, final Rollup rollup,
                             ColumnFamily<Locator, Long> destCF) throws ConnectionException {
        if (destCF.equals(AstyanaxIO.CF_METRICS_FULL)) {
            throw new IllegalArgumentException("Invalid granularity FULL for BasicRollup insertion");
        }
        insertRollups(locator, new HashMap<Long, Rollup>() {{
            put(timestamp, rollup);
        }}, destCF);
    }


    // todo: this method should be made private. outside of this class, it is only used by tests.
    public void insertRollups(Locator locator, Map<Long, Rollup> rollups,
                                          ColumnFamily<Locator, Long> destCF) throws ConnectionException {
        TimerContext ctx = Instrumentation.getTimerContext(INSERT_ROLLUP);
        int ttl = (int) ROLLUP_TTL_CACHE.getTtl(locator.getTenantId(), destCF).toSeconds();
        try {
            MutationBatch mutationBatch = keyspace.prepareMutationBatch();
            ColumnListMutation<Long> mutationBatchWithRow = mutationBatch.withRow(destCF, locator);
            for (Map.Entry<Long, Rollup> rollupEntry : rollups.entrySet()) {
                AbstractSerializer serializer = NumericSerializer.serializerFor(rollupEntry.getValue().getClass());
                mutationBatchWithRow.putColumn(
                        rollupEntry.getKey(), 
                        rollupEntry.getValue(),
                        serializer,
                        ttl);
            }
            // send it.
            try {
                mutationBatch.execute();
            } catch (ConnectionException e) {
                Instrumentation.markWriteError(e);
                log.error("Connection Exception persisting data", e);
                throw e;
            }
        } finally {
            ctx.stop();
        }
>>>>>>> 72904d68
    }

    public void persistShardState(int shard, Map<Granularity, Map<Integer, UpdateStamp>> updates) throws ConnectionException {
        TimerContext ctx = Instrumentation.getTimerContext(INSERT_SHARD);
        try {
            boolean presenceSentinel = false;
            MutationBatch mutationBatch = keyspace.prepareMutationBatch();
            ColumnListMutation<String> mutation = mutationBatch.withRow(CF_METRICS_STATE, (long)shard);
            for (Map.Entry<Granularity, Map<Integer, UpdateStamp>> granEntry : updates.entrySet()) {
                Granularity g = granEntry.getKey();
                for (Map.Entry<Integer, UpdateStamp> entry : granEntry.getValue().entrySet()) {
                    // granularity,slot,state
                    String columnName = Util.formatStateColumnName(g, entry.getKey(), entry.getValue().getState().code());
                    mutation.putColumn(columnName, entry.getValue().getTimestamp())
                                    // notice the sleight-of-hand here. The column timestamp is getting set to be the timestamp that is being
                                    // written. this effectively creates a check-then-set update that fails if the value currently in the
                                    // database is newer.
                                    // multiply by 1000 to produce microseconds from milliseconds.
                            .setTimestamp(entry.getValue().getTimestamp() * 1000);
                    presenceSentinel = true;
                }
            }
            if (presenceSentinel)
                try {
                    mutationBatch.execute();
                } catch (ConnectionException e) {
                    Instrumentation.markWriteError(e);
                    log.error("Error persisting shard state", e);
                    throw e;
                }
        } finally {
            ctx.stop();
        }
    }

    protected static boolean isLocatorCurrent(Locator loc) {
        return insertedLocators.getIfPresent(loc) != null;
    }

    private static void setLocatorCurrent(Locator loc) {
        insertedLocators.put(loc.toString(), Boolean.TRUE);
    }

    public void insertBasicRollups(ArrayList<SingleRollupWriteContext> writeContexts) throws ConnectionException {
        TimerContext ctx = Instrumentation.getTimerContext(INSERT_BASIC_ROLLUPS);
        MutationBatch mb = keyspace.prepareMutationBatch();
        for (SingleRollupWriteContext writeContext : writeContexts) {
            BasicRollup rollup = writeContext.getRollup();
            int ttl = (int) ROLLUP_TTL_CACHE.getTtl(
                    writeContext.getLocator().getTenantId(),
                    writeContext.getDestinationCF()).toSeconds();
            mb.withRow(writeContext.getDestinationCF(), writeContext.getLocator())
                    .putColumn(writeContext.getTimestamp(),
                            rollup,
                            NumericSerializer.serializerFor(BasicRollup.class),
                            ttl);
        }
        try {
            mb.execute();
        } catch (ConnectionException e) {
            Instrumentation.markWriteError(e);
            log.error("Error writing rollup batch", e);
            throw e;
        } finally {
            ctx.stop();
        }
    }
}<|MERGE_RESOLUTION|>--- conflicted
+++ resolved
@@ -18,12 +18,12 @@
 
 import com.google.common.cache.Cache;
 import com.google.common.cache.CacheBuilder;
+import com.google.common.collect.LinkedListMultimap;
+import com.google.common.collect.Multimap;
 import com.netflix.astyanax.ColumnListMutation;
 import com.netflix.astyanax.Keyspace;
 import com.netflix.astyanax.MutationBatch;
 import com.netflix.astyanax.connectionpool.exceptions.ConnectionException;
-import com.google.common.collect.LinkedListMultimap;
-import com.google.common.collect.Multimap;
 import com.netflix.astyanax.model.ColumnFamily;
 import com.netflix.astyanax.serializers.AbstractSerializer;
 import com.rackspacecloud.blueflood.cache.TtlCache;
@@ -35,10 +35,7 @@
 import com.rackspacecloud.blueflood.service.CoreConfig;
 import com.rackspacecloud.blueflood.service.SingleRollupWriteContext;
 import com.rackspacecloud.blueflood.service.UpdateStamp;
-import com.rackspacecloud.blueflood.types.IMetric;
-import com.rackspacecloud.blueflood.types.Locator;
-import com.rackspacecloud.blueflood.types.Metric;
-import com.rackspacecloud.blueflood.types.Rollup;
+import com.rackspacecloud.blueflood.types.*;
 import com.rackspacecloud.blueflood.utils.TimeValue;
 import com.rackspacecloud.blueflood.utils.Util;
 import com.yammer.metrics.Metrics;
@@ -47,15 +44,7 @@
 import org.slf4j.Logger;
 import org.slf4j.LoggerFactory;
 
-<<<<<<< HEAD
-import java.util.ArrayList;
-=======
-import java.nio.ByteBuffer;
-import java.util.Collection;
-import java.util.HashMap;
->>>>>>> 72904d68
-import java.util.List;
-import java.util.Map;
+import java.util.*;
 import java.util.concurrent.TimeUnit;
 
 public class AstyanaxWriter extends AstyanaxIO {
@@ -71,7 +60,7 @@
     private static final String INSERT_FULL = "Full Insert".intern();
     private static final String INSERT_PREAGGREGATED = "Preaggregate Insert".intern();
     private static final String INSERT_ROLLUP = "Rollup Insert".intern();
-    private static final String INSERT_BASIC_ROLLUPS = "Basic Rollup Batch Insert".intern();
+    private static final String INSERT_ROLLUP_BATCH = "Rollup Batch Insert".intern();
     private static final String INSERT_SHARD = "Shard Insert".intern();
     private static final String INSERT_ROLLUP_WRITE = "Rollup Insert Write TEMPORARY".intern();
 
@@ -270,58 +259,6 @@
             ctx.stop();
         }
     }
-    
-
-<<<<<<< HEAD
-    public void insertBasicRollup(final SingleRollupWriteContext writeContext) throws ConnectionException {
-        if (writeContext.getDestinationCF().equals(AstyanaxIO.CF_METRICS_FULL)) {
-            throw new IllegalArgumentException("Invalid granularity FULL for BasicRollup insertion");
-        }
-        insertBasicRollups(new ArrayList<SingleRollupWriteContext>() {{
-            add(writeContext);
-        }});
-=======
-    // todo: rename to insertBasicRollup.
-    public void insertRollup(Locator locator, final long timestamp, final Rollup rollup,
-                             ColumnFamily<Locator, Long> destCF) throws ConnectionException {
-        if (destCF.equals(AstyanaxIO.CF_METRICS_FULL)) {
-            throw new IllegalArgumentException("Invalid granularity FULL for BasicRollup insertion");
-        }
-        insertRollups(locator, new HashMap<Long, Rollup>() {{
-            put(timestamp, rollup);
-        }}, destCF);
-    }
-
-
-    // todo: this method should be made private. outside of this class, it is only used by tests.
-    public void insertRollups(Locator locator, Map<Long, Rollup> rollups,
-                                          ColumnFamily<Locator, Long> destCF) throws ConnectionException {
-        TimerContext ctx = Instrumentation.getTimerContext(INSERT_ROLLUP);
-        int ttl = (int) ROLLUP_TTL_CACHE.getTtl(locator.getTenantId(), destCF).toSeconds();
-        try {
-            MutationBatch mutationBatch = keyspace.prepareMutationBatch();
-            ColumnListMutation<Long> mutationBatchWithRow = mutationBatch.withRow(destCF, locator);
-            for (Map.Entry<Long, Rollup> rollupEntry : rollups.entrySet()) {
-                AbstractSerializer serializer = NumericSerializer.serializerFor(rollupEntry.getValue().getClass());
-                mutationBatchWithRow.putColumn(
-                        rollupEntry.getKey(), 
-                        rollupEntry.getValue(),
-                        serializer,
-                        ttl);
-            }
-            // send it.
-            try {
-                mutationBatch.execute();
-            } catch (ConnectionException e) {
-                Instrumentation.markWriteError(e);
-                log.error("Connection Exception persisting data", e);
-                throw e;
-            }
-        } finally {
-            ctx.stop();
-        }
->>>>>>> 72904d68
-    }
 
     public void persistShardState(int shard, Map<Granularity, Map<Integer, UpdateStamp>> updates) throws ConnectionException {
         TimerContext ctx = Instrumentation.getTimerContext(INSERT_SHARD);
@@ -364,18 +301,19 @@
         insertedLocators.put(loc.toString(), Boolean.TRUE);
     }
 
-    public void insertBasicRollups(ArrayList<SingleRollupWriteContext> writeContexts) throws ConnectionException {
-        TimerContext ctx = Instrumentation.getTimerContext(INSERT_BASIC_ROLLUPS);
+    public void insertRollups(ArrayList<SingleRollupWriteContext> writeContexts) throws ConnectionException {
+        TimerContext ctx = Instrumentation.getTimerContext(INSERT_ROLLUP_BATCH);
         MutationBatch mb = keyspace.prepareMutationBatch();
         for (SingleRollupWriteContext writeContext : writeContexts) {
-            BasicRollup rollup = writeContext.getRollup();
+            Rollup rollup = writeContext.getRollup();
             int ttl = (int) ROLLUP_TTL_CACHE.getTtl(
                     writeContext.getLocator().getTenantId(),
                     writeContext.getDestinationCF()).toSeconds();
+            AbstractSerializer serializer = NumericSerializer.serializerFor(rollup.getClass());
             mb.withRow(writeContext.getDestinationCF(), writeContext.getLocator())
                     .putColumn(writeContext.getTimestamp(),
                             rollup,
-                            NumericSerializer.serializerFor(BasicRollup.class),
+                            serializer,
                             ttl);
         }
         try {
