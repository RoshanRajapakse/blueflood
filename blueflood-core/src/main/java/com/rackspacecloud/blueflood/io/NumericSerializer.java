/*
 * Copyright 2013 Rackspace
 *
 *    Licensed under the Apache License, Version 2.0 (the "License");
 *    you may not use this file except in compliance with the License.
 *    You may obtain a copy of the License at
 *
 *        http://www.apache.org/licenses/LICENSE-2.0
 *
 *    Unless required by applicable law or agreed to in writing, software
 *    distributed under the License is distributed on an "AS IS" BASIS,
 *    WITHOUT WARRANTIES OR CONDITIONS OF ANY KIND, either express or implied.
 *    See the License for the specific language governing permissions and
 *    limitations under the License.
 */

package com.rackspacecloud.blueflood.io;

import com.rackspacecloud.blueflood.exceptions.SerializationException;
import com.rackspacecloud.blueflood.exceptions.UnexpectedStringSerializationException;
import com.rackspacecloud.blueflood.types.AbstractRollupStat;
<<<<<<< HEAD
=======
import com.rackspacecloud.blueflood.types.CounterRollup;
import com.rackspacecloud.blueflood.types.GaugeRollup;
>>>>>>> bffc7caa
import com.rackspacecloud.blueflood.types.HistogramRollup;
import com.rackspacecloud.blueflood.types.BasicRollup;
import com.google.protobuf.CodedInputStream;
import com.google.protobuf.CodedOutputStream;
import com.netflix.astyanax.serializers.AbstractSerializer;
<<<<<<< HEAD
import com.rackspacecloud.blueflood.types.SimpleNumber;
=======
import com.rackspacecloud.blueflood.types.SetRollup;
import com.rackspacecloud.blueflood.types.SimpleNumber;
import com.rackspacecloud.blueflood.types.SingleValueRollup;
>>>>>>> bffc7caa
import com.rackspacecloud.blueflood.types.TimerRollup;
import com.yammer.metrics.Metrics;
import com.yammer.metrics.core.Histogram;

import java.io.File;
import java.io.FileOutputStream;
import java.io.IOException;
import java.io.OutputStream;
import java.lang.reflect.Field;
<<<<<<< HEAD
import java.nio.ByteBuffer;
import java.util.Map;

import static com.rackspacecloud.blueflood.io.Constants.VERSION_1_FULL_RES;
import static com.rackspacecloud.blueflood.io.Constants.VERSION_1_ROLLUP;
import static com.rackspacecloud.blueflood.io.Constants.VERSION_1_TIMER;
=======
import java.math.BigInteger;
import java.nio.ByteBuffer;
import java.util.Map;

import static com.rackspacecloud.blueflood.io.Constants.*;
>>>>>>> bffc7caa

public class NumericSerializer {
    // NumericSerializer can be used with Rollup and full resolution metrics.
    
    private static final boolean DUMP_BAD_BUFFERS = System.getProperty("DUMP_BAD_BUFFERS") != null;

<<<<<<< HEAD
    private static AbstractSerializer<Object> fullInstance = new RawSerializer();
    private static AbstractSerializer<BasicRollup> basicRollupInstance = new BasicRollupSerializer();
    private static AbstractSerializer<TimerRollup> timerRollupInstance = new TimerRollupSerializer();
=======
    public static final AbstractSerializer<SimpleNumber> simpleNumberSerializer = new SimpleNumberSerializer();
    private static AbstractSerializer<Object> fullInstance = new RawSerializer();
    private static AbstractSerializer<BasicRollup> basicRollupInstance = new BasicRollupSerializer();
    private static AbstractSerializer<TimerRollup> timerRollupInstance = new TimerRollupSerializer();
    private static AbstractSerializer<SingleValueRollup> singleValueRollup = new SingleValueRollupSerializer();
>>>>>>> bffc7caa
    
    private static Histogram fullResSize = Metrics.newHistogram(NumericSerializer.class, "Full Resolution Metric Size");
    private static Histogram rollupSize = Metrics.newHistogram(NumericSerializer.class, "Rollup Metric Size");

    static class Type {
        static final byte B_ROLLUP = (byte)'r';
        static final byte B_FLOAT_AS_DOUBLE = (byte)'f';
        static final byte B_ROLLUP_STAT = (byte)'t';
        static final byte B_COUNTER = (byte)'C';
        static final byte B_TIMER = (byte)'T';
        static final byte B_SET = (byte)'S';
        static final byte B_GAUGE = (byte)'G';
    }
    
    /** return a serializer for a specific type */
    public static <T> AbstractSerializer<T> serializerFor(Class<T> type) {
        if (type == null)
            throw new RuntimeException("serializable type cannot be null",
                    new SerializationException("serializable type cannot be null"));
        else if (type.equals(String.class))
            throw new RuntimeException("We don't serialize strings anymore",
                    new SerializationException("We don't serialize strings anymore"));
        
        if (type.equals(BasicRollup.class))
            return (AbstractSerializer<T>) basicRollupInstance;
        else if (type.equals(TimerRollup.class))
            return (AbstractSerializer<T>)timerRollupInstance;
        else if (type.equals(HistogramRollup.class))
<<<<<<< HEAD
            return (AbstractSerializer<T>)HistogramSerializer.get();
=======
            throw new RuntimeException("Not implemented yet");
        else if (type.equals(CounterRollup.class))
            return (AbstractSerializer<T>)singleValueRollup;
        else if (type.equals(GaugeRollup.class))
            return (AbstractSerializer<T>)singleValueRollup;
        else if (type.equals(SetRollup.class))
            return (AbstractSerializer<T>)singleValueRollup;
>>>>>>> bffc7caa
        else if (type.equals(SimpleNumber.class))
            return (AbstractSerializer<T>)fullInstance;
        else if (type.equals(Integer.class))
            return (AbstractSerializer<T>)fullInstance;
        else if (type.equals(Long.class))
            return (AbstractSerializer<T>)fullInstance;
        else if (type.equals(Double.class))
            return (AbstractSerializer<T>)fullInstance;
        else if (type.equals(Float.class))
                return (AbstractSerializer<T>)fullInstance;
        else if (type.equals(byte[].class))
            return (AbstractSerializer<T>)fullInstance;
        else if (type.equals(Object.class))
            return (AbstractSerializer<T>)fullInstance;
        else
<<<<<<< HEAD
            return (AbstractSerializer<T>)fullInstance;
        
=======
            return (AbstractSerializer<T>)fullInstance;   
>>>>>>> bffc7caa
    }

    private static void serializeRollup(BasicRollup basicRollup, byte[] buf) throws IOException {
        // todo: simplify: rollupSize.update(buf.length); right?
        rollupSize.update(sizeOf(basicRollup, Type.B_ROLLUP));
        CodedOutputStream protobufOut = CodedOutputStream.newInstance(buf);
        serializeRollup(basicRollup, protobufOut);
    }
    
    private static void serializeRollup(BasicRollup basicRollup, CodedOutputStream protobufOut) throws IOException {
        protobufOut.writeRawByte(Constants.VERSION_1_ROLLUP);
        protobufOut.writeRawVarint64(basicRollup.getCount());          // stat count

        if (basicRollup.getCount() > 0) {
            putRollupStat(basicRollup.getAverage(), protobufOut);
            putRollupStat(basicRollup.getVariance(), protobufOut);
            putRollupStat(basicRollup.getMinValue(), protobufOut);
            putRollupStat(basicRollup.getMaxValue(), protobufOut);
        }
    }

    private static void putRollupStat(AbstractRollupStat stat, CodedOutputStream protobufOut) throws IOException {
        protobufOut.writeRawByte(stat.getStatType());   // stat type
        protobufOut.writeRawByte(stat.isFloatingPoint() ? Constants.B_DOUBLE : Constants.B_I64);

        if (stat.isFloatingPoint()) {
            protobufOut.writeDoubleNoTag(stat.toDouble());
        } else {
            protobufOut.writeRawVarint64(stat.toLong());
        }
    }
    
    // write out a number prefaced only by a type.
    private static void putUnversionedDoubleOrLong(Number number, CodedOutputStream out) throws IOException {
        if (number instanceof Double) {
            out.writeRawByte(Constants.B_DOUBLE);
            out.writeDoubleNoTag(number.doubleValue());
        } else {
            out.writeRawByte(Constants.B_I64);
            out.writeRawVarint64(number.longValue());
        }
    }
    
    // read out a type-specified number.
    public static Number getUnversionedDoubleOrLong(CodedInputStream in) throws IOException {
        byte type = in.readRawByte();
        if (type == Constants.B_DOUBLE)
            return in.readDouble();
        else
            return in.readRawVarint64();
    }

    private static void serializeFullResMetric(Object o, byte[] buf) throws IOException {
        CodedOutputStream protobufOut = CodedOutputStream.newInstance(buf);
        byte type = typeOf(o);
        fullResSize.update(sizeOf(o, type));
        protobufOut.writeRawByte(Constants.VERSION_1_FULL_RES);

        switch (type) {
            case Constants.B_I32:
                protobufOut.writeRawByte(type);
                protobufOut.writeRawVarint32((Integer) o);
                break;
            case Constants.B_I64:
                protobufOut.writeRawByte(type);
                protobufOut.writeRawVarint64((Long) o);
                break;
            case Constants.B_DOUBLE:
                protobufOut.writeRawByte(type);
                protobufOut.writeDoubleNoTag((Double) o);
                break;
            case Type.B_FLOAT_AS_DOUBLE:
                protobufOut.writeRawByte(Constants.B_DOUBLE);
                protobufOut.writeDoubleNoTag(((Float) o).doubleValue());
                break;
            default:
                throw new SerializationException(String.format("Cannot serialize %s", o.getClass().getName()));
        }
    }

    private static int sizeOf(Object o, byte type) throws IOException {
        int sz = 0;
        switch (type) {
            case Constants.B_I32:
                sz += 1 + 1; // version + type.
                sz += CodedOutputStream.computeRawVarint32Size((Integer)o);
                break;
            case Constants.B_I64:
                sz += 1 + 1; // version + type.
                sz += CodedOutputStream.computeRawVarint64Size((Long)o);
                break;
            case Constants.B_DOUBLE:
                sz += 1 + 1; // version + type.
                sz += CodedOutputStream.computeDoubleSizeNoTag((Double)o);
                break;
            case Type.B_FLOAT_AS_DOUBLE:
                sz += 1 + 1; // version + type.
                sz += CodedOutputStream.computeDoubleSizeNoTag(((Float)o).doubleValue());
                break;
            case Type.B_ROLLUP:
                sz += 1; // version
                BasicRollup basicRollup = (BasicRollup)o;
                sz += CodedOutputStream.computeRawVarint64Size(basicRollup.getCount());
                if (basicRollup.getCount() > 0) {
                    sz += sizeOf(basicRollup.getAverage(), Type.B_ROLLUP_STAT);
                    sz += sizeOf(basicRollup.getVariance(), Type.B_ROLLUP_STAT);
                    sz += sizeOf(basicRollup.getMinValue(), Type.B_ROLLUP_STAT);
                    sz += sizeOf(basicRollup.getMaxValue(), Type.B_ROLLUP_STAT);
                }
                break;
            case Type.B_ROLLUP_STAT:
                sz = 1 + 1; // type + isFP.
                AbstractRollupStat stat = (AbstractRollupStat)o;
                sz += stat.isFloatingPoint() ?
                        CodedOutputStream.computeDoubleSizeNoTag(stat.toDouble()) :
                        CodedOutputStream.computeRawVarint64Size(stat.toLong());
                return sz;
<<<<<<< HEAD
            case Type.B_TIMER:
=======
            case Type.B_TIMER: // TimerRollup
>>>>>>> bffc7caa
                sz += 1; // version
                TimerRollup rollup = (TimerRollup)o;
                sz += CodedOutputStream.computeRawVarint64Size(rollup.getSum());
                sz += CodedOutputStream.computeRawVarint64Size(rollup.getCount());
                sz += CodedOutputStream.computeDoubleSizeNoTag(rollup.getCountPS());
                sz += sizeOf(rollup.getAverage(), Type.B_ROLLUP_STAT);
                sz += sizeOf(rollup.getMaxValue(), Type.B_ROLLUP_STAT);
                sz += sizeOf(rollup.getMinValue(), Type.B_ROLLUP_STAT);
                sz += sizeOf(rollup.getVariance(), Type.B_ROLLUP_STAT);
                
                Map<String, TimerRollup.Percentile> percentiles = rollup.getPercentiles();
                sz += CodedOutputStream.computeRawVarint32Size(rollup.getPercentiles().size());
                for (Map.Entry<String, TimerRollup.Percentile> entry : percentiles.entrySet()) {
                    sz += CodedOutputStream.computeStringSizeNoTag(entry.getKey());
                    Number[] pctComponents = new Number[] {
                            entry.getValue().getSum(),
                            entry.getValue().getUpper(),
                            entry.getValue().getMean(),
                    };
                    for (Number num : pctComponents) {
                        sz += 1; // type.
                        if (num instanceof Long || num instanceof Integer) {
                            sz += CodedOutputStream.computeRawVarint64Size(num.longValue());
                        } else if (num instanceof Double || num instanceof Float) {
                            sz += CodedOutputStream.computeDoubleSizeNoTag(num.doubleValue());
                        }
                    }
                }
                return sz;
                
<<<<<<< HEAD
            
            case Type.B_GAUGE:
            case Type.B_SET:
            case Type.B_COUNTER:
=======
            case Type.B_GAUGE:
            case Type.B_SET:
            case Type.B_COUNTER:
                SingleValueRollup svr = (SingleValueRollup)o;
                sz += 2; // version + rollup type.
                sz += 1; // numeric type.
                if (svr.getValue() instanceof Long || svr.getValue() instanceof Integer)
                    sz += CodedOutputStream.computeRawVarint64Size(svr.getValue().longValue());
                else if (svr.getValue() instanceof Double || svr.getValue() instanceof Float)
                    sz += CodedOutputStream.computeDoubleSizeNoTag(svr.getValue().doubleValue());
                return sz;
>>>>>>> bffc7caa
            default:
                throw new IOException("Unexpected type: " + type);
        }
        return sz;
    }
    
<<<<<<< HEAD
    private static void serializeTimer(TimerRollup rollup, byte[] buf) throws IOException {
        CodedOutputStream out = CodedOutputStream.newInstance(buf);
        rollupSize.update(buf.length);
//        out.writeRawByte(Type.B_TIMER);
=======
    private static void serializeSingleValueRollup(SingleValueRollup rollup, byte[] buf) throws IOException {
        CodedOutputStream out = CodedOutputStream.newInstance(buf);
        out.writeRawByte(Constants.VERSION_1_SINGLE_VALUE_ROLLUP);
        out.writeRawByte(typeOf(rollup));
        putUnversionedDoubleOrLong(rollup.getValue(), out);
    }
    
    private static SingleValueRollup deserializeV1SingleValueRollup(CodedInputStream in) throws IOException {
        byte type = in.readRawByte();
        Number value = getUnversionedDoubleOrLong(in);
        switch (type) {
            case Type.B_COUNTER:
                return new CounterRollup(1).withCount(value.longValue());
            case Type.B_SET:
                return new SetRollup().withCount(value.longValue());
            case Type.B_GAUGE:
                return new GaugeRollup().withGauge(value);
            default:
                throw new IOException("Unexpected single value rollup type: " + new BigInteger(new byte[]{type}).toString(16));
        }
    }
    
    private static void serializeTimer(TimerRollup rollup, byte[] buf) throws IOException {
        CodedOutputStream out = CodedOutputStream.newInstance(buf);
        rollupSize.update(buf.length);
>>>>>>> bffc7caa
        out.writeRawByte(Constants.VERSION_1_TIMER);
        
        // sum, count, countps, avg, max, min, var
        out.writeRawVarint64(rollup.getSum());
        out.writeRawVarint64(rollup.getCount());
        out.writeDoubleNoTag(rollup.getCountPS());
        putRollupStat(rollup.getAverage(), out);
        putRollupStat(rollup.getMaxValue(), out);
        putRollupStat(rollup.getMinValue(), out);
        putRollupStat(rollup.getVariance(), out);
        
        // percentiles.
        Map<String, TimerRollup.Percentile> percentiles = rollup.getPercentiles();
        out.writeRawVarint32(percentiles.size());
        for (Map.Entry<String, TimerRollup.Percentile> entry : percentiles.entrySet()) {
            out.writeStringNoTag(entry.getKey());
            putUnversionedDoubleOrLong(entry.getValue().getMean(), out);
            putUnversionedDoubleOrLong(entry.getValue().getUpper(), out);
            putUnversionedDoubleOrLong(entry.getValue().getSum(), out);
        }
    }
    
    private static TimerRollup deserializeV1Timer(CodedInputStream in) throws IOException {
        // note: type and version have already been read.
        final long sum = in.readRawVarint64();
        final long count = in.readRawVarint64();
        final double countPs = in.readDouble();
        
        BasicRollup statBucket = new BasicRollup();
        
        byte statType;
        AbstractRollupStat stat;
        
        // average
        statType = in.readRawByte();
        stat = getStatFromRollup(statType, statBucket);
        setStat(stat, in);
        // max
        statType = in.readRawByte();
        stat = getStatFromRollup(statType, statBucket);
        setStat(stat, in);
        // min
        statType = in.readRawByte();
        stat = getStatFromRollup(statType, statBucket);
        setStat(stat, in);
        // var
        statType = in.readRawByte();
        stat = getStatFromRollup(statType, statBucket);
        setStat(stat, in);
        
        TimerRollup rollup = new TimerRollup()
                .withSum(sum)
                .withCount(count)
                .withCountPS(countPs)
                .withAverage(statBucket.getAverage())
                .withMaxValue(statBucket.getMaxValue())
                .withMinValue(statBucket.getMinValue())
                .withVariance(statBucket.getVariance());
        
        int numPercentiles = in.readRawVarint32();
        for (int i = 0; i < numPercentiles; i++) {
            String name = in.readString();
            Number mean = getUnversionedDoubleOrLong(in);
            Number upper = getUnversionedDoubleOrLong(in);
            Number pctSum = getUnversionedDoubleOrLong(in);
            rollup.setPercentile(name, mean, pctSum, upper);
        }
        
        return rollup;
    }


    private static byte typeOf(Object o) throws IOException {
        if (o instanceof Integer)
            return Constants.B_I32;
        else if (o instanceof Long)
            return Constants.B_I64;
        else if (o instanceof Double)
            return Constants.B_DOUBLE;
        else if (o instanceof Float)
            return Type.B_FLOAT_AS_DOUBLE;
        else if (o instanceof AbstractRollupStat)
            return Type.B_ROLLUP_STAT;
        else if (o instanceof TimerRollup)
            return Type.B_TIMER;
        else if (o instanceof BasicRollup)
            return Type.B_ROLLUP;
<<<<<<< HEAD
=======
        else if (o instanceof GaugeRollup)
            return Type.B_GAUGE;
        else if (o instanceof SetRollup)
            return Type.B_SET;
        else if (o instanceof CounterRollup)
            return Type.B_COUNTER;
>>>>>>> bffc7caa
        else
            throw new SerializationException("Unexpected type: " + o.getClass().getName());
    }

    private static BasicRollup deserializeV1Rollup(CodedInputStream in) throws IOException {
        final BasicRollup basicRollup = new BasicRollup();
        final long count = in.readRawVarint64();
        basicRollup.setCount(count);

        if (count <= 0) {
            return basicRollup;
        }

        while (!in.isAtEnd()) {
            byte statType = in.readRawByte();
            AbstractRollupStat stat = getStatFromRollup(statType, basicRollup);
            if (stat == null) {
                throw new IOException("V1 BasicRollup: Unable to determine stat of type " + (int)statType);
            }
            setStat(stat, in);
        }
        return basicRollup;
    }
    
    // todo: this should return an instance instead of populate one, but will require some refatoring of 
    // deserializeV1Rollup().
    private static void setStat(AbstractRollupStat stat, CodedInputStream in) throws IOException {
        byte metricValueType = in.readRawByte();
        switch (metricValueType) {
            case Constants.I64:
                stat.setLongValue(in.readRawVarint64());
                break;
            case Constants.B_DOUBLE:
                stat.setDoubleValue(in.readDouble());
                break;
            default:
                throw new IOException("Unsupported metric value type " + (int)metricValueType);
        }
    }
    
    private static Object deserializeSimpleMetric(CodedInputStream in) throws IOException {
        byte metricValueType = in.readRawByte() /* type field */;
        switch (metricValueType) {
            case Constants.I32:
                return in.readRawVarint32();
            case Constants.I64:
                return in.readRawVarint64();
            case Constants.DOUBLE:
                return in.readDouble();
            case Constants.STR:
                throw new UnexpectedStringSerializationException("We don't rollup strings");
            default:
                throw new SerializationException(String.format("Unexpected raw metric type=%s for full res " +
                    "metric", (char)metricValueType));
        }
    }
    
    // handy utility to dump bad buffers when they are encountered. e.g. during serialization debugging.
<<<<<<< HEAD
    private static void dumpBufferUnsafe(CodedInputStream in) {
=======
    private static void dumpBuffer(CodedInputStream in) {
>>>>>>> bffc7caa
        if (DUMP_BAD_BUFFERS) {
            try {
                Field bufferField = in.getClass().getDeclaredField("buffer");
                bufferField.setAccessible(true);
                byte[] buffer = (byte[])bufferField.get(in);
                OutputStream out = new FileOutputStream(File.createTempFile(String.format("bf_bad_buffer_%d_%d", System.currentTimeMillis(), System.nanoTime()), ".bin"));
                out.write(buffer);
                out.close();
            } catch (Throwable th) {
                // ignore.
            }
        }
    }

    private static AbstractRollupStat getStatFromRollup(byte statType, BasicRollup basicRollup) {
        switch (statType) {
            case Constants.AVERAGE:
                return basicRollup.getAverage();
            case Constants.VARIANCE:
                return basicRollup.getVariance();
            case Constants.MIN:
                return basicRollup.getMinValue();
            case Constants.MAX:
                return basicRollup.getMaxValue();
            default:
                return null;
        }
    }
    
    private static class RawSerializer extends AbstractSerializer<Object> {
        @Override
        public ByteBuffer toByteBuffer(Object o) {
            try {
                byte type = typeOf(o);
                byte[] buf = new byte[sizeOf(o, type)];
    
                serializeFullResMetric(o, buf);
                
                ByteBuffer out = ByteBuffer.wrap(buf);
                return out;
    
            } catch(IOException e) {
                throw new RuntimeException(e);
            }
        }

        @Override
        public Object fromByteBuffer(ByteBuffer byteBuffer) {
            CodedInputStream in = CodedInputStream.newInstance(byteBuffer.array());
            try {
                byte version = in.readRawByte();
                if (version != VERSION_1_FULL_RES && version != VERSION_1_ROLLUP) {
                    throw new SerializationException(String.format("Unexpected serialization version: %d",
                            (int)version));
                }
                return deserializeSimpleMetric(in);
            } catch (Exception e) {
                throw new RuntimeException("Deserialization Failure", e);
            }
        }
    }
    
<<<<<<< HEAD
=======
    // composes a raw serializer.
    private static class SimpleNumberSerializer extends AbstractSerializer<SimpleNumber> {
        private static final RawSerializer rawSerde = new RawSerializer();
        
        @Override
        public ByteBuffer toByteBuffer(SimpleNumber obj) {
            return rawSerde.toByteBuffer(obj);
        }

        @Override
        public SimpleNumber fromByteBuffer(ByteBuffer byteBuffer) {
            return new SimpleNumber(rawSerde.fromByteBuffer(byteBuffer));
        }
    }
    
>>>>>>> bffc7caa
    private static class BasicRollupSerializer extends AbstractSerializer<BasicRollup> {
        @Override
        public ByteBuffer toByteBuffer(BasicRollup o) {
            try {
                byte type = typeOf(o);
                byte[] buf = new byte[sizeOf(o, type)];
                serializeRollup(o, buf);
                return ByteBuffer.wrap(buf);
            } catch(IOException e) {
                throw new RuntimeException(e);
            }
        }

        @Override
        public BasicRollup fromByteBuffer(ByteBuffer byteBuffer) {
            CodedInputStream in = CodedInputStream.newInstance(byteBuffer.array());
            try {
                byte version = in.readRawByte();
                if (version != VERSION_1_FULL_RES && version != VERSION_1_ROLLUP) {
                    throw new SerializationException(String.format("Unexpected serialization version: %d",
                            (int)version));
                }
                return deserializeV1Rollup(in);
            } catch (Exception e) {
                throw new RuntimeException("Deserialization Failure", e);
            }
        }
    }
    
    public static class TimerRollupSerializer extends AbstractSerializer<TimerRollup> {
        @Override
        public ByteBuffer toByteBuffer(TimerRollup o) {
            try {
                byte type = typeOf(o);
                byte[] buf = new byte[sizeOf(o, type)];
                serializeTimer(o, buf);
                return ByteBuffer.wrap(buf);
            } catch (IOException ex) {
                throw new RuntimeException(ex);
            }
        }

        @Override
        public TimerRollup fromByteBuffer(ByteBuffer byteBuffer) {
            CodedInputStream in = CodedInputStream.newInstance(byteBuffer.array());
            try {
                byte version = in.readRawByte();
                if (version != VERSION_1_TIMER)
                    throw new SerializationException(String.format("Unexpected serialization version: %d", (int)version));
                return deserializeV1Timer(in);
            } catch (Exception ex) {
                throw new RuntimeException(ex);
            }
        }
    }
<<<<<<< HEAD
=======
    
    // for now let's try to get away with a single serializer for all single value rollups. We'll still encode specific
    // types so we can differentiate.
    public static class SingleValueRollupSerializer extends AbstractSerializer<SingleValueRollup> {
        @Override
        public ByteBuffer toByteBuffer(SingleValueRollup obj) {
            try {
                byte type = typeOf(obj);
                byte[] buf = new byte[sizeOf(obj, type)];
                serializeSingleValueRollup(obj, buf);
                return ByteBuffer.wrap(buf);
            } catch (IOException ex) {
                throw new RuntimeException(ex);
            }
        }

        @Override
        public SingleValueRollup fromByteBuffer(ByteBuffer byteBuffer) {
            CodedInputStream in = CodedInputStream.newInstance(byteBuffer.array());
            try {
                byte version = in.readRawByte();
                if (version != VERSION_1_SINGLE_VALUE_ROLLUP)
                    throw new SerializationException(String.format("Unexpected serialization version: %d", (int)version));
                return deserializeV1SingleValueRollup(in);
            } catch (Exception ex) {
                throw new RuntimeException(ex);
            }
        }
    }
>>>>>>> bffc7caa
}<|MERGE_RESOLUTION|>--- conflicted
+++ resolved
@@ -19,23 +19,16 @@
 import com.rackspacecloud.blueflood.exceptions.SerializationException;
 import com.rackspacecloud.blueflood.exceptions.UnexpectedStringSerializationException;
 import com.rackspacecloud.blueflood.types.AbstractRollupStat;
-<<<<<<< HEAD
-=======
 import com.rackspacecloud.blueflood.types.CounterRollup;
 import com.rackspacecloud.blueflood.types.GaugeRollup;
->>>>>>> bffc7caa
 import com.rackspacecloud.blueflood.types.HistogramRollup;
 import com.rackspacecloud.blueflood.types.BasicRollup;
 import com.google.protobuf.CodedInputStream;
 import com.google.protobuf.CodedOutputStream;
 import com.netflix.astyanax.serializers.AbstractSerializer;
-<<<<<<< HEAD
 import com.rackspacecloud.blueflood.types.SimpleNumber;
-=======
 import com.rackspacecloud.blueflood.types.SetRollup;
-import com.rackspacecloud.blueflood.types.SimpleNumber;
 import com.rackspacecloud.blueflood.types.SingleValueRollup;
->>>>>>> bffc7caa
 import com.rackspacecloud.blueflood.types.TimerRollup;
 import com.yammer.metrics.Metrics;
 import com.yammer.metrics.core.Histogram;
@@ -45,37 +38,26 @@
 import java.io.IOException;
 import java.io.OutputStream;
 import java.lang.reflect.Field;
-<<<<<<< HEAD
 import java.nio.ByteBuffer;
 import java.util.Map;
 
 import static com.rackspacecloud.blueflood.io.Constants.VERSION_1_FULL_RES;
 import static com.rackspacecloud.blueflood.io.Constants.VERSION_1_ROLLUP;
 import static com.rackspacecloud.blueflood.io.Constants.VERSION_1_TIMER;
-=======
 import java.math.BigInteger;
-import java.nio.ByteBuffer;
-import java.util.Map;
 
 import static com.rackspacecloud.blueflood.io.Constants.*;
->>>>>>> bffc7caa
 
 public class NumericSerializer {
     // NumericSerializer can be used with Rollup and full resolution metrics.
     
     private static final boolean DUMP_BAD_BUFFERS = System.getProperty("DUMP_BAD_BUFFERS") != null;
 
-<<<<<<< HEAD
-    private static AbstractSerializer<Object> fullInstance = new RawSerializer();
-    private static AbstractSerializer<BasicRollup> basicRollupInstance = new BasicRollupSerializer();
-    private static AbstractSerializer<TimerRollup> timerRollupInstance = new TimerRollupSerializer();
-=======
     public static final AbstractSerializer<SimpleNumber> simpleNumberSerializer = new SimpleNumberSerializer();
     private static AbstractSerializer<Object> fullInstance = new RawSerializer();
     private static AbstractSerializer<BasicRollup> basicRollupInstance = new BasicRollupSerializer();
     private static AbstractSerializer<TimerRollup> timerRollupInstance = new TimerRollupSerializer();
     private static AbstractSerializer<SingleValueRollup> singleValueRollup = new SingleValueRollupSerializer();
->>>>>>> bffc7caa
     
     private static Histogram fullResSize = Metrics.newHistogram(NumericSerializer.class, "Full Resolution Metric Size");
     private static Histogram rollupSize = Metrics.newHistogram(NumericSerializer.class, "Rollup Metric Size");
@@ -104,17 +86,13 @@
         else if (type.equals(TimerRollup.class))
             return (AbstractSerializer<T>)timerRollupInstance;
         else if (type.equals(HistogramRollup.class))
-<<<<<<< HEAD
             return (AbstractSerializer<T>)HistogramSerializer.get();
-=======
-            throw new RuntimeException("Not implemented yet");
         else if (type.equals(CounterRollup.class))
             return (AbstractSerializer<T>)singleValueRollup;
         else if (type.equals(GaugeRollup.class))
             return (AbstractSerializer<T>)singleValueRollup;
         else if (type.equals(SetRollup.class))
             return (AbstractSerializer<T>)singleValueRollup;
->>>>>>> bffc7caa
         else if (type.equals(SimpleNumber.class))
             return (AbstractSerializer<T>)fullInstance;
         else if (type.equals(Integer.class))
@@ -130,12 +108,7 @@
         else if (type.equals(Object.class))
             return (AbstractSerializer<T>)fullInstance;
         else
-<<<<<<< HEAD
-            return (AbstractSerializer<T>)fullInstance;
-        
-=======
             return (AbstractSerializer<T>)fullInstance;   
->>>>>>> bffc7caa
     }
 
     private static void serializeRollup(BasicRollup basicRollup, byte[] buf) throws IOException {
@@ -253,11 +226,7 @@
                         CodedOutputStream.computeDoubleSizeNoTag(stat.toDouble()) :
                         CodedOutputStream.computeRawVarint64Size(stat.toLong());
                 return sz;
-<<<<<<< HEAD
             case Type.B_TIMER:
-=======
-            case Type.B_TIMER: // TimerRollup
->>>>>>> bffc7caa
                 sz += 1; // version
                 TimerRollup rollup = (TimerRollup)o;
                 sz += CodedOutputStream.computeRawVarint64Size(rollup.getSum());
@@ -288,12 +257,6 @@
                 }
                 return sz;
                 
-<<<<<<< HEAD
-            
-            case Type.B_GAUGE:
-            case Type.B_SET:
-            case Type.B_COUNTER:
-=======
             case Type.B_GAUGE:
             case Type.B_SET:
             case Type.B_COUNTER:
@@ -305,19 +268,12 @@
                 else if (svr.getValue() instanceof Double || svr.getValue() instanceof Float)
                     sz += CodedOutputStream.computeDoubleSizeNoTag(svr.getValue().doubleValue());
                 return sz;
->>>>>>> bffc7caa
             default:
                 throw new IOException("Unexpected type: " + type);
         }
         return sz;
     }
     
-<<<<<<< HEAD
-    private static void serializeTimer(TimerRollup rollup, byte[] buf) throws IOException {
-        CodedOutputStream out = CodedOutputStream.newInstance(buf);
-        rollupSize.update(buf.length);
-//        out.writeRawByte(Type.B_TIMER);
-=======
     private static void serializeSingleValueRollup(SingleValueRollup rollup, byte[] buf) throws IOException {
         CodedOutputStream out = CodedOutputStream.newInstance(buf);
         out.writeRawByte(Constants.VERSION_1_SINGLE_VALUE_ROLLUP);
@@ -343,7 +299,6 @@
     private static void serializeTimer(TimerRollup rollup, byte[] buf) throws IOException {
         CodedOutputStream out = CodedOutputStream.newInstance(buf);
         rollupSize.update(buf.length);
->>>>>>> bffc7caa
         out.writeRawByte(Constants.VERSION_1_TIMER);
         
         // sum, count, countps, avg, max, min, var
@@ -431,15 +386,12 @@
             return Type.B_TIMER;
         else if (o instanceof BasicRollup)
             return Type.B_ROLLUP;
-<<<<<<< HEAD
-=======
         else if (o instanceof GaugeRollup)
             return Type.B_GAUGE;
         else if (o instanceof SetRollup)
             return Type.B_SET;
         else if (o instanceof CounterRollup)
             return Type.B_COUNTER;
->>>>>>> bffc7caa
         else
             throw new SerializationException("Unexpected type: " + o.getClass().getName());
     }
@@ -498,11 +450,7 @@
     }
     
     // handy utility to dump bad buffers when they are encountered. e.g. during serialization debugging.
-<<<<<<< HEAD
     private static void dumpBufferUnsafe(CodedInputStream in) {
-=======
-    private static void dumpBuffer(CodedInputStream in) {
->>>>>>> bffc7caa
         if (DUMP_BAD_BUFFERS) {
             try {
                 Field bufferField = in.getClass().getDeclaredField("buffer");
@@ -565,8 +513,6 @@
         }
     }
     
-<<<<<<< HEAD
-=======
     // composes a raw serializer.
     private static class SimpleNumberSerializer extends AbstractSerializer<SimpleNumber> {
         private static final RawSerializer rawSerde = new RawSerializer();
@@ -582,7 +528,6 @@
         }
     }
     
->>>>>>> bffc7caa
     private static class BasicRollupSerializer extends AbstractSerializer<BasicRollup> {
         @Override
         public ByteBuffer toByteBuffer(BasicRollup o) {
@@ -638,8 +583,6 @@
             }
         }
     }
-<<<<<<< HEAD
-=======
     
     // for now let's try to get away with a single serializer for all single value rollups. We'll still encode specific
     // types so we can differentiate.
@@ -669,5 +612,4 @@
             }
         }
     }
->>>>>>> bffc7caa
 }