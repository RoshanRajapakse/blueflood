/*
* Copyright 2013 Rackspace
*
*    Licensed under the Apache License, Version 2.0 (the "License");
*    you may not use this file except in compliance with the License.
*    You may obtain a copy of the License at
*
*        http://www.apache.org/licenses/LICENSE-2.0
*
*    Unless required by applicable law or agreed to in writing, software
*    distributed under the License is distributed on an "AS IS" BASIS,
*    WITHOUT WARRANTIES OR CONDITIONS OF ANY KIND, either express or implied.
*    See the License for the specific language governing permissions and
*    limitations under the License.
*/

package com.rackspacecloud.blueflood.outputs.serializers;

import com.rackspacecloud.blueflood.eventemitter.RollupEvent;
import com.rackspacecloud.blueflood.io.Constants;
import com.rackspacecloud.blueflood.outputs.serializers.helpers.RollupSerializationHelper;
import org.codehaus.jackson.node.JsonNodeFactory;
import org.codehaus.jackson.node.ObjectNode;
<<<<<<< HEAD
import org.slf4j.Logger;
import org.slf4j.LoggerFactory;

import java.io.IOException;
=======
>>>>>>> 37036945

public class RollupEventSerializer {

    public static ObjectNode serializeRollupEvent(RollupEvent rollupPayload) throws IOException {
        //Metadata Node
        ObjectNode metaNode = JsonNodeFactory.instance.objectNode();
        metaNode.put("type", rollupPayload.getRollup().getRollupType().toString());
        metaNode.put("unit", rollupPayload.getUnit());

        //Create and fill up root node
        ObjectNode rootNode = JsonNodeFactory.instance.objectNode();
<<<<<<< HEAD
        try {
            rootNode.put("tenantId", rollupPayload.getLocator().getTenantId());
            rootNode.put("metricName", rollupPayload.getLocator().getMetricName());
            rootNode.put("gran", rollupPayload.getGranularityName());
            rootNode.put("rollup", RollupSerializationHelper.rollupToJson(rollupPayload.getRollup()));
            rootNode.put("timestamp", rollupPayload.getTimestamp());
            rootNode.put("metadata", metaNode);
        } catch (Exception e) {
            log.error("Error encountered while serializing rollup. Locator:" + rollupPayload.getLocator() + " timestamp:" + System.currentTimeMillis(), e);
            throw new IOException(e);
        }
=======
        rootNode.put("tenantId", rollupPayload.getLocator().getTenantId());
        rootNode.put("metricName", rollupPayload.getLocator().getMetricName());
        rootNode.put("gran", rollupPayload.getGranularityName());
        rootNode.put("rollup", RollupSerializationHelper.rollupToJson(rollupPayload.getRollup()));
        rootNode.put("timestamp", rollupPayload.getTimestamp());
        rootNode.put("metadata", metaNode);

>>>>>>> 37036945
        return rootNode;
    }

    public byte[] toBytes(RollupEvent event) throws IOException {
        return serializeRollupEvent(event).toString().getBytes(Constants.DEFAULT_CHARSET);
    }
}<|MERGE_RESOLUTION|>--- conflicted
+++ resolved
@@ -21,13 +21,8 @@
 import com.rackspacecloud.blueflood.outputs.serializers.helpers.RollupSerializationHelper;
 import org.codehaus.jackson.node.JsonNodeFactory;
 import org.codehaus.jackson.node.ObjectNode;
-<<<<<<< HEAD
-import org.slf4j.Logger;
-import org.slf4j.LoggerFactory;
 
 import java.io.IOException;
-=======
->>>>>>> 37036945
 
 public class RollupEventSerializer {
 
@@ -39,19 +34,6 @@
 
         //Create and fill up root node
         ObjectNode rootNode = JsonNodeFactory.instance.objectNode();
-<<<<<<< HEAD
-        try {
-            rootNode.put("tenantId", rollupPayload.getLocator().getTenantId());
-            rootNode.put("metricName", rollupPayload.getLocator().getMetricName());
-            rootNode.put("gran", rollupPayload.getGranularityName());
-            rootNode.put("rollup", RollupSerializationHelper.rollupToJson(rollupPayload.getRollup()));
-            rootNode.put("timestamp", rollupPayload.getTimestamp());
-            rootNode.put("metadata", metaNode);
-        } catch (Exception e) {
-            log.error("Error encountered while serializing rollup. Locator:" + rollupPayload.getLocator() + " timestamp:" + System.currentTimeMillis(), e);
-            throw new IOException(e);
-        }
-=======
         rootNode.put("tenantId", rollupPayload.getLocator().getTenantId());
         rootNode.put("metricName", rollupPayload.getLocator().getMetricName());
         rootNode.put("gran", rollupPayload.getGranularityName());
@@ -59,7 +41,6 @@
         rootNode.put("timestamp", rollupPayload.getTimestamp());
         rootNode.put("metadata", metaNode);
 
->>>>>>> 37036945
         return rootNode;
     }
 
