--- conflicted
+++ resolved
@@ -44,18 +44,10 @@
         }
     }
 
-<<<<<<< HEAD
-        props.put("CASSANDRA_MAX_RETRIES", "5"); // set <= 0 to not retry
-
-        // v1.0 defaults to ','. This configuration option provides backwards compatibility.
-        // Using legacy separators is deprecated as of 2.0 and will be removed in 3.0
-        props.put("USE_LEGACY_METRIC_SEPARATOR", "false");
-=======
     public void loadDefaults(ConfigDefaults[] configDefaults) {
         for (ConfigDefaults configDefault : configDefaults) {
             defaultProps.setProperty(configDefault.toString(), configDefault.getDefaultValue());
         }
->>>>>>> 6a3b4534
     }
 
     public void init() throws IOException {
