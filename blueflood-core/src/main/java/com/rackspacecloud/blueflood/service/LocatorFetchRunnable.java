--- conflicted
+++ resolved
@@ -16,14 +16,11 @@
 
 package com.rackspacecloud.blueflood.service;
 
-<<<<<<< HEAD
 import com.netflix.astyanax.model.Column;
 import com.netflix.astyanax.model.ColumnFamily;
 import com.netflix.astyanax.model.ColumnList;
 import com.netflix.astyanax.shallows.EmptyColumnList;
 import com.rackspacecloud.blueflood.io.AstyanaxIO;
-=======
->>>>>>> 72904d68
 import com.rackspacecloud.blueflood.io.AstyanaxReader;
 import com.rackspacecloud.blueflood.rollup.Granularity;
 import com.rackspacecloud.blueflood.types.Locator;
@@ -97,15 +94,9 @@
             if (log.isTraceEnabled())
                 log.trace("Rolling up (check,metric,dimension) {} for (gran,slot,shard) {}", locatorCol.getName(), parentSlotKey);
             try {
-<<<<<<< HEAD
                 executionContext.incrementReadCounter();
-                final SingleRollupReadContext singleRollupReadContext = new SingleRollupReadContext(locator, parentRange, srcCF, destCF);
+                final SingleRollupReadContext singleRollupReadContext = new SingleRollupReadContext(locator, parentRange, finerGran);
                 rollupReadExecutor.execute(new RollupRunnable(executionContext, singleRollupReadContext, rollupBatchWriter));
-=======
-                executionContext.increment();
-                final RollupContext rollupContext = new RollupContext(locator, parentRange, finerGran);
-                rollupExecutor.execute(new RollupRunnable(executionContext, rollupContext));
->>>>>>> 72904d68
                 rollCount += 1;
             } catch (Throwable any) {
                 // continue on, but log the problem so that we can fix things later.
