--- conflicted
+++ resolved
@@ -34,14 +34,9 @@
 class RollupRunnable implements Runnable {
     private static final Logger log = LoggerFactory.getLogger(RollupRunnable.class);
 
-<<<<<<< HEAD
     private static final Timer calcTimer = Metrics.timer(RollupRunnable.class, "Read And Calculate Rollup");
     private static final Timer writeTimer = Metrics.timer(RollupRunnable.class, "Write Rollup");
-=======
-    private static final Timer calcTimer = Metrics.newTimer(RollupRunnable.class, "Read And Calculate Rollup", TimeUnit.MILLISECONDS, TimeUnit.SECONDS);
-    private static final Timer writeTimer = Metrics.newTimer(RollupRunnable.class, "Write Rollup", TimeUnit.MILLISECONDS, TimeUnit.SECONDS);
     private final SingleRollupReadContext singleRollupReadContext;
->>>>>>> eb252412
     private static final MetadataCache rollupTypeCache = MetadataCache.createLoadingCacheInstance(
             new TimeValue(48, TimeUnit.HOURS), // todo: need a good default expiration here.
             Configuration.getInstance().getIntegerProperty(CoreConfig.MAX_ROLLUP_READ_THREADS));
@@ -59,11 +54,7 @@
     
     public void run() {
         // done waiting.
-<<<<<<< HEAD
-        rollupContext.getWaitHist().update(System.currentTimeMillis() - startWait);
-=======
         singleRollupReadContext.getWaitHist().update(System.currentTimeMillis() - startWait);
->>>>>>> eb252412
 
         if (log.isDebugEnabled()) {
             log.debug("Executing rollup from {} for {} {}", new Object[] {
@@ -73,12 +64,8 @@
         }
 
         // start timing this action.
-<<<<<<< HEAD
-        Timer.Context timerContext = rollupContext.getExecuteTimer().time();
-=======
-        TimerContext timerContext = singleRollupReadContext.getExecuteTimer().time();
+        Timer.Context timerContext = singleRollupReadContext.getExecuteTimer().time();
 
->>>>>>> eb252412
         try {
             Timer.Context calcrollupContext = calcTimer.time();
 
@@ -121,23 +108,8 @@
             } finally {
                 calcrollupContext.stop();
             }
-<<<<<<< HEAD
-
-            // now save the new rollup.
-            Timer.Context writerollupContext = writeTimer.time();
-            try {
-                AstyanaxWriter.getInstance().insertRollup(
-                        rollupContext.getLocator(),
-                        rollupContext.getRange().getStart(),
-                        rollup,
-                        dstCF);
-            } finally {
-                writerollupContext.stop();
-            }
-=======
             // now enqueue the new rollup for writing.
             rollupBatchWriter.enqueueRollupForWrite(new SingleRollupWriteContext(rollup, singleRollupReadContext, dstCF));
->>>>>>> eb252412
 
             RollupService.lastRollupTime.set(System.currentTimeMillis());
         } catch (Throwable th) {
