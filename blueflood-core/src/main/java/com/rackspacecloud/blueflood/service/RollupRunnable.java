/*
 * Copyright 2013 Rackspace
 *
 *    Licensed under the Apache License, Version 2.0 (the "License");
 *    you may not use this file except in compliance with the License.
 *    You may obtain a copy of the License at
 *
 *        http://www.apache.org/licenses/LICENSE-2.0
 *
 *    Unless required by applicable law or agreed to in writing, software
 *    distributed under the License is distributed on an "AS IS" BASIS,
 *    WITHOUT WARRANTIES OR CONDITIONS OF ANY KIND, either express or implied.
 *    See the License for the specific language governing permissions and
 *    limitations under the License.
 */

package com.rackspacecloud.blueflood.service;

import com.codahale.metrics.Meter;
import com.codahale.metrics.Timer;
import com.google.common.collect.Sets;
import com.rackspacecloud.blueflood.cache.MetadataCache;
import com.rackspacecloud.blueflood.exceptions.GranularityException;
import com.rackspacecloud.blueflood.io.AbstractMetricsRW;
import com.rackspacecloud.blueflood.io.CassandraModel;
import com.rackspacecloud.blueflood.io.CassandraModel.MetricColumnFamily;
import com.rackspacecloud.blueflood.rollup.Granularity;
import com.rackspacecloud.blueflood.types.*;
import com.rackspacecloud.blueflood.utils.Metrics;
import com.rackspacecloud.blueflood.utils.RollupUtils;
import com.rackspacecloud.blueflood.utils.TimeValue;
import org.slf4j.Logger;
import org.slf4j.LoggerFactory;
import com.rackspacecloud.blueflood.eventemitter.RollupEventEmitter;
import com.rackspacecloud.blueflood.eventemitter.RollupEvent;

import java.util.*;
import java.util.concurrent.ExecutorService;
import java.util.concurrent.TimeUnit;

/** rolls up data into one data point, inserts that data point. */
public class RollupRunnable implements Runnable {
    private static final Logger LOG = LoggerFactory.getLogger(RollupRunnable.class);

    protected final SingleRollupReadContext singleRollupReadContext;
    protected static final MetadataCache metadataCache = MetadataCache.getInstance();
    protected static final MetadataCache rollupTypeCache = MetadataCache.createLoadingCacheInstance(
            new TimeValue(48, TimeUnit.HOURS), // todo: need a good default expiration here.
            Configuration.getInstance().getIntegerProperty(CoreConfig.MAX_ROLLUP_READ_THREADS));

    protected final RollupExecutionContext executionContext;
    protected final RollupBatchWriter rollupBatchWriter;
    protected final long startWait;

    private static final Timer calcTimer = Metrics.timer(RollupRunnable.class, "Read And Calculate Rollup");
    private static final Meter noPointsToCalculateRollup = Metrics.meter(RollupRunnable.class, "No points to calculate rollup");
    private static HashMap<Granularity, Meter> granToMeters = new HashMap<Granularity, Meter>();
    private ExecutorService enumValidatorExecutor;

    static {
        for (Granularity rollupGranularity : Granularity.rollupGranularities()) {
            granToMeters.put(rollupGranularity, Metrics.meter(RollupRunnable.class, String.format("%s Rollup", rollupGranularity.shortName())));
        }
    }

    public RollupRunnable(RollupExecutionContext executionContext, SingleRollupReadContext singleRollupReadContext, RollupBatchWriter rollupBatchWriter, ExecutorService enumValidatorExecutor) {
        this.executionContext = executionContext;
        this.singleRollupReadContext = singleRollupReadContext;
        this.rollupBatchWriter = rollupBatchWriter;
        this.enumValidatorExecutor = enumValidatorExecutor;
        startWait = System.currentTimeMillis();
    }

    public void run() {
        // done waiting.
        singleRollupReadContext.getWaitHist().update(System.currentTimeMillis() - startWait);

        Granularity srcGran;
        try {
            srcGran = singleRollupReadContext.getRollupGranularity().finer();
        } catch (GranularityException ex) {
            executionContext.decrementReadCounter();
            return; // no work to be done.
        }

        if (LOG.isTraceEnabled()) {
            LOG.trace("Executing rollup from {} for {} {}", new Object[]{
                    srcGran.shortName(),
                    singleRollupReadContext.getRange().toString(),
                    singleRollupReadContext.getLocator()});
        }

        // start timing this action.
        Timer.Context timerContext = singleRollupReadContext.getExecuteTimer().time();

        try {
            Timer.Context calcrollupContext = calcTimer.time();
            granToMeters.get(srcGran.coarser()).mark();

            // Read data and compute rollup
            Points input;
            Rollup rollup = null;
            Locator rollupLocator = singleRollupReadContext.getLocator();
            RollupType rollupType = RollupType.fromString((String) rollupTypeCache.get(
                    rollupLocator, MetricMetadata.ROLLUP_TYPE.name().toLowerCase()));

            // RollupType   | Class                          | Column Family
            // -------------| ------------------------------ |--------------
            // COUNTER      | BluefloodCounterRollup         | metrics_preaggr_{gran}
            // TIMER        | BluefloodTimerRollup           | metrics_preaggr_{gran}
            // SET          | BluefloodSetRollup             | metrics_preaggr_{gran}
            // GAUGE        | BluefloodGaugeRollup           | metrics_preaggr_{gran}
            // ENUM         | BluefloodEnumRollup            | metrics_preaggr_{gran}
            // BF_BASIC     | BasicRollup (if gran != full)  | metrics_{gran}
            //              | SimpleNumber (if gran == full) | metrics_full

            Class<? extends Rollup> rollupClass = RollupType.classOf(rollupType, srcGran.coarser());
            MetricColumnFamily srcCF = CassandraModel.getColumnFamily(rollupClass, srcGran);
            Granularity dstGran = srcGran.coarser();
            MetricColumnFamily dstCF = CassandraModel.getColumnFamily(rollupClass, dstGran);

            if (rollupType == RollupType.ENUM) {
                singleRollupReadContext.getEnumMetricsMeterForGranularity(dstGran).mark();
                //Run the validation for enums every 5 minutes, when data is being rolled up from full to 5m
                if (dstGran.equals(Granularity.MIN_5) && Configuration.getInstance().getBooleanProperty(CoreConfig.ENUM_VALIDATOR_ENABLED) == true) {
                    enumValidatorExecutor.execute(new EnumValidator(Sets.newHashSet(rollupLocator)));
                }
            }

            // first, get the points.
            AbstractMetricsRW metricsRW;
            try {
                metricsRW = RollupUtils.getMetricsRWForRollupType(rollupType);

                input = metricsRW.getDataToRollup(
                        singleRollupReadContext.getLocator(),
                        rollupType,
                        singleRollupReadContext.getRange(),
                        srcCF.getName());

                if (input.isEmpty()) {
                    LOG.debug(String.format("No points rollup for locator %s", singleRollupReadContext.getLocator()));
                    noPointsToCalculateRollup.mark();
                    return;
                }

                // next, compute the rollup.
                rollup =  RollupRunnable.getRollupComputer(rollupType, srcGran).compute(input);
            } finally {
                calcrollupContext.stop();
            }
            // now enqueue the new rollup for writing.
            rollupBatchWriter.enqueueRollupForWrite(new SingleRollupWriteContext(rollup, singleRollupReadContext, dstCF));

            RollupService.lastRollupTime.set(System.currentTimeMillis());
            //Emit a rollup event to event emitter
            RollupEventEmitter.getInstance().emit(RollupEventEmitter.ROLLUP_EVENT_NAME,
                    new RollupEvent(singleRollupReadContext.getLocator(), rollup,
<<<<<<< HEAD
                            metricsRW.getUnitString(singleRollupReadContext.getLocator()),
=======
                            metadataCache.getUnitString(singleRollupReadContext.getLocator()),
>>>>>>> 31d9529c
                            singleRollupReadContext.getRollupGranularity().name(),
                            singleRollupReadContext.getRange().getStart()));
        } catch (Exception e) {
            LOG.error("Rollup failed; Locator: {}, Source Granularity: {}, For period: {}", new Object[]{
                    singleRollupReadContext.getLocator(),
                    singleRollupReadContext.getRange().toString(),
                    srcGran.name(),
                    e});
        } finally {
            executionContext.decrementReadCounter();
            timerContext.stop();
        }
    }

    // determine which DataType to use for serialization.
    public static Rollup.Type getRollupComputer(RollupType srcType, Granularity srcGran) {
        switch (srcType) {
            case COUNTER:
                return Rollup.CounterFromCounter;
            case TIMER:
                return Rollup.TimerFromTimer;
            case GAUGE:
                return Rollup.GaugeFromGauge;
            case BF_BASIC:
                return srcGran == Granularity.FULL ? Rollup.BasicFromRaw : Rollup.BasicFromBasic;
            case SET:
                return Rollup.SetFromSet;
            case ENUM:
                return Rollup.EnumFromEnum;
            default:
                break;
        }
        throw new IllegalArgumentException(String.format("Cannot compute rollups for %s from %s", srcType.name(), srcGran.shortName()));
    }
}<|MERGE_RESOLUTION|>--- conflicted
+++ resolved
@@ -156,11 +156,7 @@
             //Emit a rollup event to event emitter
             RollupEventEmitter.getInstance().emit(RollupEventEmitter.ROLLUP_EVENT_NAME,
                     new RollupEvent(singleRollupReadContext.getLocator(), rollup,
-<<<<<<< HEAD
-                            metricsRW.getUnitString(singleRollupReadContext.getLocator()),
-=======
                             metadataCache.getUnitString(singleRollupReadContext.getLocator()),
->>>>>>> 31d9529c
                             singleRollupReadContext.getRollupGranularity().name(),
                             singleRollupReadContext.getRange().getStart()));
         } catch (Exception e) {
