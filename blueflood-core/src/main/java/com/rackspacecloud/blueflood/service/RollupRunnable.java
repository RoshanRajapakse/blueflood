--- conflicted
+++ resolved
@@ -46,15 +46,11 @@
 
     private static final Timer calcTimer = Metrics.newTimer(RollupRunnable.class, "Read And Calculate Rollup", TimeUnit.MILLISECONDS, TimeUnit.SECONDS);
     private static final Timer writeTimer = Metrics.newTimer(RollupRunnable.class, "Write Rollup", TimeUnit.MILLISECONDS, TimeUnit.SECONDS);
-<<<<<<< HEAD
     private final SingleRollupReadContext singleRollupReadContext;
-=======
     private static final MetadataCache rollupTypeCache = MetadataCache.createLoadingCacheInstance(
             new TimeValue(48, TimeUnit.HOURS), // todo: need a good default expiration here.
-            Configuration.getInstance().getIntegerProperty(CoreConfig.MAX_ROLLUP_THREADS));
+            Configuration.getInstance().getIntegerProperty(CoreConfig.MAX_ROLLUP_READ_THREADS));
     
-    private final RollupContext rollupContext;
->>>>>>> 72904d68
     private final RollupExecutionContext executionContext;
     private final RollupBatchWriter rollupBatchWriter;
     private final long startWait;
@@ -67,28 +63,19 @@
     }
     
     public void run() {
-<<<<<<< HEAD
+        // done waiting.
+        singleRollupReadContext.getWaitHist().update(System.currentTimeMillis() - startWait);
 
-        log.debug("Executing rollup {}->{} for {} {}", new Object[] {singleRollupReadContext.getSourceColumnFamily().getName(),
-                singleRollupReadContext.getDestinationColumnFamily().getName(), singleRollupReadContext.getRange().toString(),
-                singleRollupReadContext.getLocator()});
-
-        singleRollupReadContext.getWaitHist().update(System.currentTimeMillis() - startWait);
-        TimerContext timerContext = singleRollupReadContext.getExecuteTimer().time();
-=======
-        // done waiting.
-        rollupContext.getWaitHist().update(System.currentTimeMillis() - startWait);
-        
         if (log.isDebugEnabled()) {
             log.debug("Executing rollup from {} for {} {}", new Object[] {
-                    rollupContext.getSourceGranularity().shortName(),
-                    rollupContext.getRange().toString(),
-                    rollupContext.getLocator()});
+                    singleRollupReadContext.getSourceGranularity().shortName(),
+                    singleRollupReadContext.getRange().toString(),
+                    singleRollupReadContext.getLocator()});
         }
-        
+
         // start timing this action.
-        TimerContext timerContext = rollupContext.getExecuteTimer().time();
->>>>>>> 72904d68
+        TimerContext timerContext = singleRollupReadContext.getExecuteTimer().time();
+
         try {
             TimerContext calcrollupContext = calcTimer.time();
 
@@ -97,8 +84,8 @@
             Rollup rollup = null;
             ColumnFamily<Locator, Long> srcCF;
             ColumnFamily<Locator, Long> dstCF;
-            StatType statType = StatType.fromString((String)rollupTypeCache.get(rollupContext.getLocator(), StatType.CACHE_KEY));
-            Class<? extends Rollup> rollupClass = RollupRunnable.classOf(statType, rollupContext.getSourceGranularity());
+            StatType statType = StatType.fromString((String)rollupTypeCache.get(singleRollupReadContext.getLocator(), StatType.CACHE_KEY));
+            Class<? extends Rollup> rollupClass = RollupRunnable.classOf(statType, singleRollupReadContext.getSourceGranularity());
             
             // short circuit for sets, which are not rolled up, since we don't want to waste time reading them from
             // full res.
@@ -106,71 +93,38 @@
                 return;
             
             try {
-<<<<<<< HEAD
-                Granularity gran = AstyanaxIO.getCFToGranularityMapper().get(singleRollupReadContext.getSourceColumnFamily());
-                if (gran == Granularity.FULL) {
-                    Points<SimpleNumber> input = AstyanaxReader.getInstance().getSimpleDataToRoll(
-                            singleRollupReadContext.getLocator(),
-                            singleRollupReadContext.getRange());
-                    rollup = Rollup.BasicFromRaw.compute(input);
-                } else {
-                    Points<BasicRollup> input = AstyanaxReader.getInstance().getBasicRollupDataToRoll(
-                            singleRollupReadContext.getLocator(),
-                            singleRollupReadContext.getRange(),
-                            singleRollupReadContext.getSourceColumnFamily());
-                    rollup = Rollup.BasicFromBasic.compute(input);
-=======
                 // first, get the points.
-                if (rollupContext.getSourceGranularity() == Granularity.FULL) {    
+                if (singleRollupReadContext.getSourceGranularity() == Granularity.FULL) {
                     srcCF = statType == StatType.UNKNOWN
                             ? AstyanaxIO.CF_METRICS_FULL
                             : AstyanaxIO.CF_METRICS_PREAGGREGATED_FULL;
                     input = AstyanaxReader.getInstance().getDataToRoll(rollupClass,
-                            rollupContext.getLocator(), rollupContext.getRange(), srcCF);
+                            singleRollupReadContext.getLocator(), singleRollupReadContext.getRange(), srcCF);
                 } else {
-                    srcCF = AstyanaxIO.getColumnFamilyMapper().get(rollupContext.getSourceGranularity());
+                    srcCF = AstyanaxIO.getColumnFamilyMapper().get(singleRollupReadContext.getSourceGranularity());
                     input = AstyanaxReader.getInstance().getBasicRollupDataToRoll(
-                            rollupContext.getLocator(),
-                            rollupContext.getRange(),
+                            singleRollupReadContext.getLocator(),
+                            singleRollupReadContext.getRange(),
                             srcCF);
->>>>>>> 72904d68
                 }
                 
                 dstCF = statType == StatType.UNKNOWN
-                        ? AstyanaxIO.getColumnFamilyMapper().get(rollupContext.getSourceGranularity().coarser())
-                        : AstyanaxIO.getPreagColumnFamilyMapper().get(rollupContext.getSourceGranularity().coarser());
+                        ? AstyanaxIO.getColumnFamilyMapper().get(singleRollupReadContext.getSourceGranularity().coarser())
+                        : AstyanaxIO.getPreagColumnFamilyMapper().get(singleRollupReadContext.getSourceGranularity().coarser());
                 
                 // next, compute the rollup.
-                rollup =  RollupRunnable.getRollupComputer(statType, rollupContext.getSourceGranularity()).compute(input);
+                rollup =  RollupRunnable.getRollupComputer(statType, singleRollupReadContext.getSourceGranularity()).compute(input);
                 
             } finally {
                 calcrollupContext.stop();
             }
-            rollupBatchWriter.enqueueRollupForWrite(new SingleRollupWriteContext(rollup, singleRollupReadContext));
-
-<<<<<<< HEAD
-        } catch (Throwable th) {
-            log.error("BasicRollup failed; Locator : ", singleRollupReadContext.getLocator()
-                    + ", Source CF: " + singleRollupReadContext.getSourceColumnFamily()
-                    + ", Dest CF: " + singleRollupReadContext.getDestinationColumnFamily());
-=======
-            // now save the new rollup.
-            TimerContext writerollupContext = writeTimer.time();
-            try {
-                AstyanaxWriter.getInstance().insertRollup(
-                        rollupContext.getLocator(),
-                        rollupContext.getRange().getStart(),
-                        rollup,
-                        dstCF);
-            } finally {
-                writerollupContext.stop();
-            }
+            // now enqueue the new rollup for writing.
+            rollupBatchWriter.enqueueRollupForWrite(new SingleRollupWriteContext(rollup, singleRollupReadContext, dstCF));
 
             RollupService.lastRollupTime.set(System.currentTimeMillis());
         } catch (Throwable th) {
-            log.error("Rollup failed; Locator : ", rollupContext.getLocator()
-                    + ", Source Granularity: " + rollupContext.getSourceGranularity().name());
->>>>>>> 72904d68
+            log.error("Rollup failed; Locator : ", singleRollupReadContext.getLocator()
+                    + ", Source Granularity: " + singleRollupReadContext.getSourceGranularity().name());
         } finally {
             executionContext.decrementReadCounter();
             timerContext.stop();
