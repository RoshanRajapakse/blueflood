/*
 * Copyright 2013 Rackspace
 *
 *    Licensed under the Apache License, Version 2.0 (the "License");
 *    you may not use this file except in compliance with the License.
 *    You may obtain a copy of the License at
 *
 *        http://www.apache.org/licenses/LICENSE-2.0
 *
 *    Unless required by applicable law or agreed to in writing, software
 *    distributed under the License is distributed on an "AS IS" BASIS,
 *    WITHOUT WARRANTIES OR CONDITIONS OF ANY KIND, either express or implied.
 *    See the License for the specific language governing permissions and
 *    limitations under the License.
 */

package com.rackspacecloud.blueflood.types;

import org.slf4j.Logger;
import org.slf4j.LoggerFactory;

import java.io.IOException;
import java.util.Map;

<<<<<<< HEAD
public class BasicRollup extends Rollup implements IBasicRollup {
=======
public class BasicRollup implements Rollup, IBasicRollup {
>>>>>>> bffc7caa
    private static final Logger log = LoggerFactory.getLogger(BasicRollup.class);
    private Average average;
    private Variance variance;
    private MinValue minValue;
    private MaxValue maxValue;
    private long count;

    public BasicRollup() {
        this.average = new Average();
        this.variance = new Variance();
        this.minValue = new MinValue();
        this.maxValue = new MaxValue();
        this.count = 0;
    }

    @Override
    public boolean equals(Object other) {
        if (!(other instanceof BasicRollup)) {
            return false;
        }

        BasicRollup otherBasicRollup = (BasicRollup)other;

        return (this.count == otherBasicRollup.getCount())
                && average.equals(otherBasicRollup.getAverage())
                && variance.equals(otherBasicRollup.getVariance())
                && minValue.equals(otherBasicRollup.getMinValue())
                && maxValue.equals(otherBasicRollup.getMaxValue());
    }

    public Average getAverage() {
        return this.average;
    }

    public Variance getVariance() {
        return this.variance;
    }

    public MinValue getMinValue() {
        return this.minValue;
    }

    public MaxValue getMaxValue() {
        return this.maxValue;
    }

    public long getCount() {
        return this.count;
    }

    public void setCount(long count) {
        this.count = count;
    }
    
    public String toString() {
        return String.format("cnt:%d, avg:%s, var:%s, min:%s, max:%s", count, average, variance, minValue, maxValue);
    }

    // todo move into static method
    private void computeFromSimpleMetrics(Points<SimpleNumber> input) throws IOException {
        if (input == null) {
            throw new IOException("Null input to create rollup from");
        }

        if (input.isEmpty()) {
            return;
        }

        Map<Long, Points.Point<SimpleNumber>> points = input.getPoints();
        for (Map.Entry<Long, Points.Point<SimpleNumber>> item : points.entrySet()) {
            this.count += 1;
            SimpleNumber numericMetric = item.getValue().getData();
            average.handleFullResMetric(numericMetric.getValue());
            variance.handleFullResMetric(numericMetric.getValue());
            minValue.handleFullResMetric(numericMetric.getValue());
            maxValue.handleFullResMetric(numericMetric.getValue());
        }
    }
    
    // allows incrementally updating this rollup. This isn't part of the public API, so is declared unsafe.
    public void computeFromSimpleMetricsUnsafe(Points<SimpleNumber> input) throws IOException {
        computeFromSimpleMetrics(input);
    }

    // todo: move into static method.
    private void computeFromRollups(Points<BasicRollup> input) throws IOException {
        if (input == null) {
            throw new IOException("Null input to create rollup from");
        }

        if (input.isEmpty()) {
            return;
        }

        // See this and get mind blown:
        // http://stackoverflow.com/questions/18907262/bounded-wildcard-related-compiler-error
        Map<Long, ? extends Points.Point<? extends Rollup>> points = input.getPoints();

        for (Map.Entry<Long, ? extends Points.Point<? extends Rollup>> item : points.entrySet()) {
            Rollup rollup = item.getValue().getData();
            if (!(rollup instanceof BasicRollup)) {
                throw new IOException("Cannot create BasicRollup from type " + rollup.getClass().getName());
            }
            BasicRollup basicRollup = (BasicRollup) rollup;
            this.count += basicRollup.getCount();
            average.handleRollupMetric(basicRollup);
            variance.handleRollupMetric(basicRollup);
            minValue.handleRollupMetric(basicRollup);
            maxValue.handleRollupMetric(basicRollup);
        }
    }
    
    // allows merging with this rollup with another rollup. This is declared unsafe because it isn't part of the 
    // rollup API.
    public void computeFromRollupsUnsafe(Points<BasicRollup> input) throws IOException {
        computeFromRollups(input);
    }

    public static BasicRollup buildRollupFromRawSamples(Points<SimpleNumber> input) throws IOException {
        final BasicRollup basicRollup = new BasicRollup();
        basicRollup.computeFromSimpleMetrics(input);

        return basicRollup;
    }

    public static BasicRollup buildRollupFromRollups(Points<BasicRollup> input) throws IOException {
        final BasicRollup basicRollup = new BasicRollup();
        basicRollup.computeFromRollups(input);

        return basicRollup;
    }
}<|MERGE_RESOLUTION|>--- conflicted
+++ resolved
@@ -22,11 +22,8 @@
 import java.io.IOException;
 import java.util.Map;
 
-<<<<<<< HEAD
-public class BasicRollup extends Rollup implements IBasicRollup {
-=======
+
 public class BasicRollup implements Rollup, IBasicRollup {
->>>>>>> bffc7caa
     private static final Logger log = LoggerFactory.getLogger(BasicRollup.class);
     private Average average;
     private Variance variance;
