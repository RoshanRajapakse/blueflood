/*
 * Copyright 2014 Rackspace
 *
 *    Licensed under the Apache License, Version 2.0 (the "License");
 *    you may not use this file except in compliance with the License.
 *    You may obtain a copy of the License at
 *
 *        http://www.apache.org/licenses/LICENSE-2.0
 *
 *    Unless required by applicable law or agreed to in writing, software
 *    distributed under the License is distributed on an "AS IS" BASIS,
 *    WITHOUT WARRANTIES OR CONDITIONS OF ANY KIND, either express or implied.
 *    See the License for the specific language governing permissions and
 *    limitations under the License.
 */

package com.rackspacecloud.blueflood.types;

import java.math.BigInteger;

public class DataType {
    private final String type;

    // todo: we need to get rid of this and have a static method that returns the singleton instances below.
    public DataType(String type) {
        this.type = type;
    }

    public final static DataType STRING = new DataType("S");
    public final static DataType INT = new DataType("I");
    public final static DataType LONG = new DataType("L");
    public final static DataType DOUBLE = new DataType("D");
    public final static DataType BOOLEAN = new DataType("B");
    public final static DataType BIGINT = new DataType("BI");
    public final static DataType NUMERIC = new DataType("N");

    public static DataType getMetricType(Object metricValue) {
        if (metricValue instanceof String) {
            return STRING;
<<<<<<< HEAD
        } else if (metricValue instanceof Integer) {
            return NUMERIC;
        } else if (metricValue instanceof Long) {
            return NUMERIC;
        } else if (metricValue instanceof Double) {
            return NUMERIC;
        } else if (metricValue instanceof Boolean) {
            return BOOLEAN;
        } else if (metricValue instanceof BigInteger) {
            return NUMERIC;
=======
        } else if (metricValue instanceof Number) {
            return NUMERIC;
        } else if (metricValue instanceof Boolean) {
            return BOOLEAN;
>>>>>>> 68a6c986
        } else {
            throw new RuntimeException("Unknown metric value type " + metricValue.getClass());
        }
    }

    public static boolean isNumericMetric(Object metricValue) {
        final DataType metricType = getMetricType(metricValue);
        return metricType == DataType.NUMERIC;
    }

    public static boolean isStringMetric(Object metricValue) {
        final DataType metricType = getMetricType(metricValue);
        return metricType == DataType.STRING;
    }

    public static boolean isBooleanMetric(Object metricValue) {
        final DataType metricType = getMetricType(metricValue);
        return metricType == DataType.BOOLEAN;
    }

    public static boolean isKnownMetricType(DataType incoming) {
        return incoming.equals(STRING) || incoming.equals(NUMERIC)
                || incoming.equals(BOOLEAN);
    }

    @Override
    public String toString() {
        return type;
    }

    public boolean equals(DataType other) {
        return type.equals(other.type);
    }
}<|MERGE_RESOLUTION|>--- conflicted
+++ resolved
@@ -37,23 +37,10 @@
     public static DataType getMetricType(Object metricValue) {
         if (metricValue instanceof String) {
             return STRING;
-<<<<<<< HEAD
-        } else if (metricValue instanceof Integer) {
-            return NUMERIC;
-        } else if (metricValue instanceof Long) {
-            return NUMERIC;
-        } else if (metricValue instanceof Double) {
-            return NUMERIC;
-        } else if (metricValue instanceof Boolean) {
-            return BOOLEAN;
-        } else if (metricValue instanceof BigInteger) {
-            return NUMERIC;
-=======
         } else if (metricValue instanceof Number) {
             return NUMERIC;
         } else if (metricValue instanceof Boolean) {
             return BOOLEAN;
->>>>>>> 68a6c986
         } else {
             throw new RuntimeException("Unknown metric value type " + metricValue.getClass());
         }
