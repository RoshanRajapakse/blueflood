--- conflicted
+++ resolved
@@ -27,10 +27,7 @@
 import com.rackspacecloud.blueflood.types.HistogramRollup;
 import com.rackspacecloud.blueflood.types.Locator;
 import com.rackspacecloud.blueflood.types.Points;
-<<<<<<< HEAD
-=======
 import com.rackspacecloud.blueflood.types.SetRollup;
->>>>>>> bffc7caa
 import com.rackspacecloud.blueflood.types.SimpleNumber;
 import com.rackspacecloud.blueflood.types.TimerRollup;
 import com.rackspacecloud.blueflood.utils.MetricHelper;
@@ -60,18 +57,11 @@
             Object.class,
             Integer.class,
             Long.class,
-<<<<<<< HEAD
-            // not yet...
-            //TimerRollup.class,
-            //HistogramRollup.class,
-            //CounterRollup.class,
-=======
             TimerRollup.class,
-            //HistogramRollup.class, // not implemented yet.
+            //HistogramRollup.class, // todo: not implemented yet.
             CounterRollup.class,
             SetRollup.class,
             GaugeRollup.class
->>>>>>> bffc7caa
     };
     
     private final static BasicRollup[] TO_SERIALIZE_BASIC_ROLLUP = new BasicRollup[4];
@@ -335,10 +325,6 @@
     public void testCannotRoundtripBytes() throws Throwable {
         try {
             byte[] expected = new byte[] {1,2,3,4,5};
-<<<<<<< HEAD
-=======
-            ColumnFamily<Locator, Long> CF_metrics_full = AstyanaxIO.getColumnFamilyMapper().get(Granularity.FULL);
->>>>>>> bffc7caa
             AbstractSerializer ser = NumericSerializer.serializerFor(SimpleNumber.class);
             byte[] actual = (byte[])ser.fromByteBuffer(ser.toByteBuffer(expected));
             Assert.assertArrayEquals(expected, actual);
