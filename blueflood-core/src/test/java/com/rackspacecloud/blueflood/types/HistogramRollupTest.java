/*
 * Copyright 2013 Rackspace
 *
 *    Licensed under the Apache License, Version 2.0 (the "License");
 *    you may not use this file except in compliance with the License.
 *    You may obtain a copy of the License at
 *
 *        http://www.apache.org/licenses/LICENSE-2.0
 *
 *    Unless required by applicable law or agreed to in writing, software
 *    distributed under the License is distributed on an "AS IS" BASIS,
 *    WITHOUT WARRANTIES OR CONDITIONS OF ANY KIND, either express or implied.
 *    See the License for the specific language governing permissions and
 *    limitations under the License.
 */

package com.rackspacecloud.blueflood.types;

import com.bigml.histogram.Bin;
import com.bigml.histogram.SimpleTarget;
import org.junit.Assert;
import org.junit.Test;

public class HistogramRollupTest {

    @Test
    public void testSimpleHistogramFromRawSamples() throws Exception {
        Points<SimpleNumber> points = new Points<SimpleNumber>();
        long startTime = 12345678L;

        for (double val : TestData.DOUBLE_SRC) {
            points.add(new Points.Point<SimpleNumber>(startTime++, new SimpleNumber(val)));
        }

<<<<<<< HEAD
        HistogramRollup histogramRollup = HistogramRollup.buildRollupFromRawSamples(points);
        Assert.assertTrue(histogramRollup.getNumberOfBins() <= histogramRollup.getMaxBins());
=======
        HistogramRollup histogramRollup = (HistogramRollup) Rollup.buildRollupFromRawSamples(
                points, Rollup.Type.HISTOGRAM);
        Assert.assertTrue(histogramRollup.getNumberOfBins() <= HistogramRollup.MAX_BIN_SIZE);
>>>>>>> 6e9a2cf0

        double count = 0;
        for (Bin<SimpleTarget> bin :histogramRollup.getBins()) {
            count += bin.getCount();
        }

        Assert.assertEquals(TestData.DOUBLE_SRC.length, (int) count);
    }
}<|MERGE_RESOLUTION|>--- conflicted
+++ resolved
@@ -32,14 +32,8 @@
             points.add(new Points.Point<SimpleNumber>(startTime++, new SimpleNumber(val)));
         }
 
-<<<<<<< HEAD
         HistogramRollup histogramRollup = HistogramRollup.buildRollupFromRawSamples(points);
-        Assert.assertTrue(histogramRollup.getNumberOfBins() <= histogramRollup.getMaxBins());
-=======
-        HistogramRollup histogramRollup = (HistogramRollup) Rollup.buildRollupFromRawSamples(
-                points, Rollup.Type.HISTOGRAM);
         Assert.assertTrue(histogramRollup.getNumberOfBins() <= HistogramRollup.MAX_BIN_SIZE);
->>>>>>> 6e9a2cf0
 
         double count = 0;
         for (Bin<SimpleTarget> bin :histogramRollup.getBins()) {
