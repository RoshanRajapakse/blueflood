--- conflicted
+++ resolved
@@ -222,19 +222,15 @@
             throw new Exception("Can't roll up to FULL");
         }
 
-<<<<<<< HEAD
         ColumnFamily<Locator, Long> destCF = AstyanaxIO.getColumnFamilyMapper().get(destGranularity);
         ArrayList<SingleRollupWriteContext> writeContexts = new ArrayList<SingleRollupWriteContext>();
-=======
-        Map<Long, Rollup> rollups = new HashMap<Long, Rollup>();
->>>>>>> 72904d68
         for (Range range : Range.rangesForInterval(destGranularity, from, to)) {
             Points<SimpleNumber> input = AstyanaxReader.getInstance().getSimpleDataToRoll(locator, range);
             BasicRollup basicRollup = BasicRollup.buildRollupFromRawSamples(input);
             writeContexts.add(new SingleRollupWriteContext(basicRollup, locator, destCF, range.start));
         }
 
-        AstyanaxWriter.getInstance().insertBasicRollups(writeContexts);
+        AstyanaxWriter.getInstance().insertRollups(writeContexts);
     }
 
     private URI getMetricsQueryURI() throws URISyntaxException {
