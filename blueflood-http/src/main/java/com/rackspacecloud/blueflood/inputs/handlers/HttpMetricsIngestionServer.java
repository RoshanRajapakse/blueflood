/*
 * Copyright 2013-2015 Rackspace
 *
 *    Licensed under the Apache License, Version 2.0 (the "License");
 *    you may not use this file except in compliance with the License.
 *    You may obtain a copy of the License at
 *
 *        http://www.apache.org/licenses/LICENSE-2.0
 *
 *    Unless required by applicable law or agreed to in writing, software
 *    distributed under the License is distributed on an "AS IS" BASIS,
 *    WITHOUT WARRANTIES OR CONDITIONS OF ANY KIND, either express or implied.
 *    See the License for the specific language governing permissions and
 *    limitations under the License.
 */

package com.rackspacecloud.blueflood.inputs.handlers;

import com.codahale.metrics.Counter;
import com.google.common.util.concurrent.ListenableFuture;
import com.rackspacecloud.blueflood.cache.MetadataCache;
import com.rackspacecloud.blueflood.concurrent.ThreadPoolBuilder;
import com.rackspacecloud.blueflood.http.DefaultHandler;
import com.rackspacecloud.blueflood.http.QueryStringDecoderAndRouter;
import com.rackspacecloud.blueflood.http.RouteMatcher;
import com.rackspacecloud.blueflood.inputs.processors.DiscoveryWriter;
import com.rackspacecloud.blueflood.inputs.processors.BatchWriter;
import com.rackspacecloud.blueflood.inputs.processors.RollupTypeCacher;
import com.rackspacecloud.blueflood.inputs.processors.TypeAndUnitProcessor;
import com.rackspacecloud.blueflood.io.IMetricsWriter;
import com.rackspacecloud.blueflood.service.*;
import com.rackspacecloud.blueflood.types.IMetric;
import com.rackspacecloud.blueflood.types.MetricsCollection;
import com.rackspacecloud.blueflood.utils.Metrics;
import com.rackspacecloud.blueflood.utils.TimeValue;
import org.jboss.netty.bootstrap.ServerBootstrap;
import org.jboss.netty.channel.ChannelFutureListener;
import org.jboss.netty.channel.ChannelHandlerContext;
import org.jboss.netty.channel.ChannelPipeline;
import org.jboss.netty.channel.ChannelPipelineFactory;
import org.jboss.netty.channel.ExceptionEvent;
import org.jboss.netty.channel.socket.nio.NioServerSocketChannelFactory;
import org.jboss.netty.handler.codec.http.DefaultHttpResponse;
import org.jboss.netty.handler.codec.http.HttpChunkAggregator;
import org.jboss.netty.handler.codec.http.HttpContentDecompressor;
import org.jboss.netty.handler.codec.http.HttpRequestDecoder;
import org.jboss.netty.handler.codec.http.HttpResponseDecoder;
import org.jboss.netty.handler.codec.http.HttpResponseEncoder;
import org.jboss.netty.handler.codec.http.HttpResponseStatus;
import org.jboss.netty.handler.codec.http.HttpVersion;
import org.slf4j.Logger;
import org.slf4j.LoggerFactory;

import java.net.InetSocketAddress;
import java.util.List;
import java.util.concurrent.Executors;
import java.util.concurrent.TimeUnit;

import static org.jboss.netty.channel.Channels.pipeline;

public class HttpMetricsIngestionServer {
    private static final Logger log = LoggerFactory.getLogger(HttpMetricsIngestionServer.class);
    private static TimeValue DEFAULT_TIMEOUT = new TimeValue(5, TimeUnit.SECONDS);
    private int httpIngestPort;
    private String httpIngestHost;
    private Processor processor;

    private TimeValue timeout;
    private static int MAX_CONTENT_LENGTH = 1048576; // 1 MB
    
    public HttpMetricsIngestionServer(ScheduleContext context, IMetricsWriter writer) {
        this.httpIngestPort = Configuration.getInstance().getIntegerProperty(HttpConfig.HTTP_INGESTION_PORT);
        this.httpIngestHost = Configuration.getInstance().getStringProperty(HttpConfig.HTTP_INGESTION_HOST);
        int acceptThreads = Configuration.getInstance().getIntegerProperty(HttpConfig.MAX_WRITE_ACCEPT_THREADS);
        int workerThreads = Configuration.getInstance().getIntegerProperty(HttpConfig.MAX_WRITE_WORKER_THREADS);
        this.timeout = DEFAULT_TIMEOUT; //TODO: make configurable
        this.processor = new Processor(context, writer, timeout);

        RouteMatcher router = new RouteMatcher();
        router.get("/v1.0", new DefaultHandler());
        router.post("/v1.0/multitenant/experimental/metrics", new HttpMultitenantMetricsIngestionHandler(processor, timeout));
        router.post("/v1.0/:tenantId/experimental/metrics", new HttpMetricsIngestionHandler(processor, timeout));
        router.post("/v1.0/:tenantId/experimental/metrics/statsd", new HttpStatsDIngestionHandler(processor, timeout));

        router.get("/v2.0", new DefaultHandler());
        router.post("/v2.0/:tenantId/ingest/multi", new HttpMultitenantMetricsIngestionHandler(processor, timeout));
        router.post("/v2.0/:tenantId/ingest", new HttpMetricsIngestionHandler(processor, timeout));
        router.post("/v2.0/:tenantId/ingest/aggregated", new HttpStatsDIngestionHandler(processor, timeout));

        log.info("Starting metrics listener HTTP server on port {}", httpIngestPort);
        ServerBootstrap server = new ServerBootstrap(
                new NioServerSocketChannelFactory(
                        Executors.newFixedThreadPool(acceptThreads),
                        Executors.newFixedThreadPool(workerThreads)));

        server.setPipelineFactory(new MetricsHttpServerPipelineFactory(router));
        server.bind(new InetSocketAddress(httpIngestHost, httpIngestPort));
    }
<<<<<<< HEAD
    
    private void buildProcessingChains() {
        final AsyncFunction<MetricsCollection, MetricsCollection> typeAndUnitProcessor;
        final AsyncFunction<MetricsCollection, List<List<IMetric>>> batchSplitter;
        final AsyncFunction<List<List<IMetric>>, List<Boolean>> batchWriter;
        final AsyncFunction<MetricsCollection, MetricsCollection> rollupTypeCacher;
        
        typeAndUnitProcessor = new TypeAndUnitProcessor(
                new ThreadPoolBuilder()
                        .withName("Metric type and unit processing")
                        .withCorePoolSize(HTTP_MAX_TYPE_UNIT_PROCESSOR_THREADS)
                        .withMaxPoolSize(HTTP_MAX_TYPE_UNIT_PROCESSOR_THREADS)
                        .build(),
                metricMetadataAnalyzer
        ).withLogger(log);
        
        batchSplitter = new BatchSplitter(
                new ThreadPoolBuilder().withName("Metric batching").build(),
                BATCH_SIZE
        ).withLogger(log);

        batchWriter = new BatchWriter(
                new ThreadPoolBuilder()
                        .withName("Metric Batch Writing")
                        .withCorePoolSize(WRITE_THREADS)
                        .withMaxPoolSize(WRITE_THREADS)
                        .withSynchronousQueue()
                        .build(),
                writer,
                timeout,
                bufferedMetrics,
                context
        ).withLogger(log);

        discoveryWriter =
        new DiscoveryWriter(new ThreadPoolBuilder()
            .withName("Metric Discovery Writing")
            .withCorePoolSize(Configuration.getInstance().getIntegerProperty(CoreConfig.DISCOVERY_WRITER_MIN_THREADS))
            .withMaxPoolSize(Configuration.getInstance().getIntegerProperty(CoreConfig.DISCOVERY_WRITER_MAX_THREADS))
            .withUnboundedQueue()
            .build());


        // RollupRunnable keeps a static one of these. It would be nice if we could register it and share.
        MetadataCache rollupTypeCache = MetadataCache.createLoadingCacheInstance(
                new TimeValue(48, TimeUnit.HOURS),
                Configuration.getInstance().getIntegerProperty(CoreConfig.MAX_ROLLUP_READ_THREADS));
        rollupTypeCacher = new RollupTypeCacher(
                new ThreadPoolBuilder().withName("Rollup type persistence").build(),
                rollupTypeCache,
                true
        ).withLogger(log);

        this.defaultProcessorChain = AsyncChain
                .withFunction(typeAndUnitProcessor)
                .withFunction(batchSplitter)
                .withFunction(discoveryWriter)
                .withFunction(batchWriter)
                .build();
        
        this.statsdProcessorChain = AsyncChain
                .withFunction(new HttpStatsDIngestionHandler.MakeBundle())
                .withFunction(new HttpStatsDIngestionHandler.MakeCollection())
                .withFunction(typeAndUnitProcessor)
                .withFunction(rollupTypeCacher)
                .withFunction(batchSplitter)
                .withFunction(discoveryWriter)
                .withFunction(batchWriter)
                .build();
    }
=======
>>>>>>> 84e85036

    private class MetricsHttpServerPipelineFactory implements ChannelPipelineFactory {
        private RouteMatcher router;

        public MetricsHttpServerPipelineFactory(RouteMatcher router) {
            this.router = router;
        }

        @Override
        public ChannelPipeline getPipeline() throws Exception {
            final ChannelPipeline pipeline = pipeline();

            pipeline.addLast("decoder", new HttpRequestDecoder() {
                
                // if something bad happens during the decode, assume the client send bad data. return a 400.
                @Override
                public void exceptionCaught(ChannelHandlerContext ctx, ExceptionEvent e) throws Exception {
                    ctx.getChannel().write(
                            new DefaultHttpResponse(HttpVersion.HTTP_1_1,HttpResponseStatus.BAD_REQUEST))
                            .addListener(ChannelFutureListener.CLOSE);
                }
            });
            pipeline.addLast("chunkaggregator", new HttpChunkAggregator(MAX_CONTENT_LENGTH));
            pipeline.addLast("inflater", new HttpContentDecompressor());
            pipeline.addLast("encoder", new HttpResponseEncoder());
            pipeline.addLast("encoder2", new HttpResponseDecoder());
            pipeline.addLast("handler", new QueryStringDecoderAndRouter(router));

            return pipeline;
        }
    }
    static class Processor {
        private static int BATCH_SIZE = Configuration.getInstance().getIntegerProperty(CoreConfig.METRIC_BATCH_SIZE);
        private static int WRITE_THREADS = 
            Configuration.getInstance().getIntegerProperty(CoreConfig.METRICS_BATCH_WRITER_THREADS); // metrics will be batched into this many partitions.

        private final TypeAndUnitProcessor typeAndUnitProcessor;
        private final RollupTypeCacher rollupTypeCacher;
        private final DiscoveryWriter discoveryWriter;
        private final BatchWriter batchWriter;
        private IncomingMetricMetadataAnalyzer metricMetadataAnalyzer =
            new IncomingMetricMetadataAnalyzer(MetadataCache.getInstance());
        private int HTTP_MAX_TYPE_UNIT_PROCESSOR_THREADS = 
            Configuration.getInstance().getIntegerProperty(HttpConfig.HTTP_MAX_TYPE_UNIT_PROCESSOR_THREADS);
        private final Counter bufferedMetrics = Metrics.counter(HttpMetricsIngestionHandler.class, "Buffered Metrics");
        private final TimeValue timeout;

        Processor(ScheduleContext context, IMetricsWriter writer, TimeValue timeout) {
            this.timeout = timeout;

            typeAndUnitProcessor = new TypeAndUnitProcessor(
                new ThreadPoolBuilder()
                    .withName("Metric type and unit processing")
                    .withCorePoolSize(HTTP_MAX_TYPE_UNIT_PROCESSOR_THREADS)
                    .withMaxPoolSize(HTTP_MAX_TYPE_UNIT_PROCESSOR_THREADS)
                    .build(),
                    metricMetadataAnalyzer);
            typeAndUnitProcessor.withLogger(log);

            batchWriter = new BatchWriter(
                    new ThreadPoolBuilder()
                            .withName("Metric Batch Writing")
                            .withCorePoolSize(WRITE_THREADS)
                            .withMaxPoolSize(WRITE_THREADS)
                            .withSynchronousQueue()
                            .build(),
                    writer,
                    timeout,
                    bufferedMetrics,
                    context
            );
            batchWriter.withLogger(log);

            discoveryWriter =
            new DiscoveryWriter(new ThreadPoolBuilder()
                .withName("Metric Discovery Writing")
                .withCorePoolSize(Configuration.getInstance().getIntegerProperty(CoreConfig.DISCOVERY_WRITER_MIN_THREADS))
                .withMaxPoolSize(Configuration.getInstance().getIntegerProperty(CoreConfig.DISCOVERY_WRITER_MAX_THREADS))
                .withUnboundedQueue()
                .build());
            discoveryWriter.withLogger(log);

            // RollupRunnable keeps a static one of these. It would be nice if we could register it and share.
            MetadataCache rollupTypeCache = MetadataCache.createLoadingCacheInstance(
                    new TimeValue(48, TimeUnit.HOURS),
                    Configuration.getInstance().getIntegerProperty(CoreConfig.MAX_ROLLUP_READ_THREADS));
            rollupTypeCacher = new RollupTypeCacher(
                    new ThreadPoolBuilder().withName("Rollup type persistence").build(),
                    rollupTypeCache);
            rollupTypeCacher.withLogger(log);
    
        }

        ListenableFuture<List<Boolean>> apply(MetricsCollection collection) throws Exception {
            typeAndUnitProcessor.apply(collection);
            rollupTypeCacher.apply(collection);
            List<List<IMetric>> batches = collection.splitMetricsIntoBatches(BATCH_SIZE);
            discoveryWriter.apply(batches);
            return batchWriter.apply(batches);
        }
    }
}<|MERGE_RESOLUTION|>--- conflicted
+++ resolved
@@ -96,79 +96,6 @@
         server.setPipelineFactory(new MetricsHttpServerPipelineFactory(router));
         server.bind(new InetSocketAddress(httpIngestHost, httpIngestPort));
     }
-<<<<<<< HEAD
-    
-    private void buildProcessingChains() {
-        final AsyncFunction<MetricsCollection, MetricsCollection> typeAndUnitProcessor;
-        final AsyncFunction<MetricsCollection, List<List<IMetric>>> batchSplitter;
-        final AsyncFunction<List<List<IMetric>>, List<Boolean>> batchWriter;
-        final AsyncFunction<MetricsCollection, MetricsCollection> rollupTypeCacher;
-        
-        typeAndUnitProcessor = new TypeAndUnitProcessor(
-                new ThreadPoolBuilder()
-                        .withName("Metric type and unit processing")
-                        .withCorePoolSize(HTTP_MAX_TYPE_UNIT_PROCESSOR_THREADS)
-                        .withMaxPoolSize(HTTP_MAX_TYPE_UNIT_PROCESSOR_THREADS)
-                        .build(),
-                metricMetadataAnalyzer
-        ).withLogger(log);
-        
-        batchSplitter = new BatchSplitter(
-                new ThreadPoolBuilder().withName("Metric batching").build(),
-                BATCH_SIZE
-        ).withLogger(log);
-
-        batchWriter = new BatchWriter(
-                new ThreadPoolBuilder()
-                        .withName("Metric Batch Writing")
-                        .withCorePoolSize(WRITE_THREADS)
-                        .withMaxPoolSize(WRITE_THREADS)
-                        .withSynchronousQueue()
-                        .build(),
-                writer,
-                timeout,
-                bufferedMetrics,
-                context
-        ).withLogger(log);
-
-        discoveryWriter =
-        new DiscoveryWriter(new ThreadPoolBuilder()
-            .withName("Metric Discovery Writing")
-            .withCorePoolSize(Configuration.getInstance().getIntegerProperty(CoreConfig.DISCOVERY_WRITER_MIN_THREADS))
-            .withMaxPoolSize(Configuration.getInstance().getIntegerProperty(CoreConfig.DISCOVERY_WRITER_MAX_THREADS))
-            .withUnboundedQueue()
-            .build());
-
-
-        // RollupRunnable keeps a static one of these. It would be nice if we could register it and share.
-        MetadataCache rollupTypeCache = MetadataCache.createLoadingCacheInstance(
-                new TimeValue(48, TimeUnit.HOURS),
-                Configuration.getInstance().getIntegerProperty(CoreConfig.MAX_ROLLUP_READ_THREADS));
-        rollupTypeCacher = new RollupTypeCacher(
-                new ThreadPoolBuilder().withName("Rollup type persistence").build(),
-                rollupTypeCache,
-                true
-        ).withLogger(log);
-
-        this.defaultProcessorChain = AsyncChain
-                .withFunction(typeAndUnitProcessor)
-                .withFunction(batchSplitter)
-                .withFunction(discoveryWriter)
-                .withFunction(batchWriter)
-                .build();
-        
-        this.statsdProcessorChain = AsyncChain
-                .withFunction(new HttpStatsDIngestionHandler.MakeBundle())
-                .withFunction(new HttpStatsDIngestionHandler.MakeCollection())
-                .withFunction(typeAndUnitProcessor)
-                .withFunction(rollupTypeCacher)
-                .withFunction(batchSplitter)
-                .withFunction(discoveryWriter)
-                .withFunction(batchWriter)
-                .build();
-    }
-=======
->>>>>>> 84e85036
 
     private class MetricsHttpServerPipelineFactory implements ChannelPipelineFactory {
         private RouteMatcher router;
