/*
 * Copyright 2013 Rackspace
 *
 *    Licensed under the Apache License, Version 2.0 (the "License");
 *    you may not use this file except in compliance with the License.
 *    You may obtain a copy of the License at
 *
 *        http://www.apache.org/licenses/LICENSE-2.0
 *
 *    Unless required by applicable law or agreed to in writing, software
 *    distributed under the License is distributed on an "AS IS" BASIS,
 *    WITHOUT WARRANTIES OR CONDITIONS OF ANY KIND, either express or implied.
 *    See the License for the specific language governing permissions and
 *    limitations under the License.
 */

package com.rackspacecloud.blueflood.inputs.handlers;

import com.rackspacecloud.blueflood.http.HTTPRequestWithDecodedQueryParams;
import com.rackspacecloud.blueflood.io.EventsIO;
import com.rackspacecloud.blueflood.types.Event;
import junit.framework.Assert;
import org.codehaus.jackson.map.ObjectMapper;
import org.jboss.netty.buffer.ChannelBuffers;
import org.jboss.netty.channel.*;
import org.jboss.netty.handler.codec.http.*;
import org.joda.time.DateTime;
import org.junit.Test;
import org.mockito.ArgumentCaptor;

import java.io.IOException;
import java.nio.charset.Charset;
import java.util.*;

import static org.mockito.Mockito.*;

public class HttpEventsIngestionHandlerTest {
<<<<<<< HEAD

    private EventsIO searchIO;
=======
    private GenericElasticSearchIO searchIO;
>>>>>>> a367585f
    private HttpEventsIngestionHandler handler;
    private ChannelHandlerContext context;
    private Channel channel;
    private static final String TENANT = "tenant";

    public HttpEventsIngestionHandlerTest() {
        searchIO = mock(EventsIO.class);
        handler = new HttpEventsIngestionHandler(searchIO);
        channel = mock(Channel.class);
        context = mock(ChannelHandlerContext.class);
        when(context.getChannel()).thenReturn(channel);
        when(channel.write(anyString())).thenReturn(new SucceededChannelFuture(channel));
    }

    private Map<String, Object> createRandomEvent() {
        Event event = new Event() {
            {
                setWhat("1");
                setWhen(2);
                setData("3");
                setTags("4");
            }
        };
        return event.toMap();
    }

    private HttpRequest createPutOneEventRequest(Map<String, Object> event) throws IOException {
        List<Map<String, Object>> events = new ArrayList<Map<String, Object>>();
        events.add(event);
        final String requestBody = new ObjectMapper().writeValueAsString(events.get(0));
        return createRequest(HttpMethod.POST, "", requestBody);
    }

    private HttpRequest createRequest(HttpMethod method, String uri, String requestBody) {
        DefaultHttpRequest rawRequest = new DefaultHttpRequest(HttpVersion.HTTP_1_1, method, "/v2.0/" + TENANT + "/events/" + uri);
        rawRequest.setHeader("tenantId", TENANT);
        if (!requestBody.equals(""))
            rawRequest.setContent(ChannelBuffers.copiedBuffer(requestBody.getBytes()));
        return HTTPRequestWithDecodedQueryParams.createHttpRequestWithDecodedQueryParams(rawRequest);
    }

    @Test
    public void testElasticSearchInsertCalledWhenPut() throws Exception {
        List<Map<String, Object>> events = new ArrayList<Map<String, Object>>();
        Map<String, Object> event = createRandomEvent();
        events.add(event);
        handler.handle(context, createPutOneEventRequest(event));
        verify(searchIO).insert(TENANT, events);
    }

    @Test public void testMalformedEventPut() throws Exception {
        final String malformedJSON = "{\"when\":, what]}";
        handler.handle(context, createRequest(HttpMethod.POST, "", malformedJSON));
        ArgumentCaptor<DefaultHttpResponse> argument = ArgumentCaptor.forClass(DefaultHttpResponse.class);
        verify(searchIO, never()).insert(anyString(), anyList());
        verify(channel).write(argument.capture());
        Assert.assertNotSame(argument.getValue().getContent().toString(Charset.defaultCharset()), "");
    }

    @Test public void testMinimumEventPut() throws Exception {
        Map<String, Object> event = new HashMap<String, Object>();
        event.put(Event.FieldLabels.data.name(), "data");
        ArgumentCaptor<DefaultHttpResponse> argument = ArgumentCaptor.forClass(DefaultHttpResponse.class);
        handler.handle(context, createPutOneEventRequest(event));
        verify(searchIO, never()).insert(anyString(), anyList());
        verify(channel).write(argument.capture());
        Assert.assertEquals(argument.getValue().getContent().toString(Charset.defaultCharset()), "Invalid Data: Event should contain at least 'what' field.");
    }

    @Test public void testApplyingCurrentTimeWhenEmpty() throws Exception {
        Map<String, Object> event = createRandomEvent();
        event.remove(Event.FieldLabels.when.name());
        handler.handle(context, createPutOneEventRequest(event));
        event.put(Event.FieldLabels.when.name(), convertDateTimeToTimestamp(new DateTime()));
        verify(searchIO).insert(TENANT, Arrays.asList(event));
    }

    private long convertDateTimeToTimestamp(DateTime date) {
        return date.getMillis() / 1000;
    }
}<|MERGE_RESOLUTION|>--- conflicted
+++ resolved
@@ -35,12 +35,8 @@
 import static org.mockito.Mockito.*;
 
 public class HttpEventsIngestionHandlerTest {
-<<<<<<< HEAD
 
     private EventsIO searchIO;
-=======
-    private GenericElasticSearchIO searchIO;
->>>>>>> a367585f
     private HttpEventsIngestionHandler handler;
     private ChannelHandlerContext context;
     private Channel channel;
