/*
 * Copyright 2013 Rackspace
 *
 *    Licensed under the Apache License, Version 2.0 (the "License");
 *    you may not use this file except in compliance with the License.
 *    You may obtain a copy of the License at
 *
 *        http://www.apache.org/licenses/LICENSE-2.0
 *
 *    Unless required by applicable law or agreed to in writing, software
 *    distributed under the License is distributed on an "AS IS" BASIS,
 *    WITHOUT WARRANTIES OR CONDITIONS OF ANY KIND, either express or implied.
 *    See the License for the specific language governing permissions and
 *    limitations under the License.
 */

package com.rackspacecloud.blueflood.outputs.handlers;

import com.rackspacecloud.blueflood.http.HTTPRequestWithDecodedQueryParams;
import com.rackspacecloud.blueflood.io.EventsIO;
import com.rackspacecloud.blueflood.types.Event;
import org.jboss.netty.buffer.ChannelBuffers;
import org.jboss.netty.channel.*;
import org.jboss.netty.handler.codec.http.*;
import org.joda.time.DateTime;
import org.junit.Test;

import java.util.*;

import static org.mockito.Mockito.*;

public class HttpEventsQueryHandlerTest {
<<<<<<< HEAD
=======

>>>>>>> b68c14a3
    private EventsIO searchIO;
    private HttpEventsQueryHandler handler;
    private ChannelHandlerContext context;
    private Channel channel;
    private static final String TENANT = "tenant";

    public HttpEventsQueryHandlerTest() {
        searchIO = mock(EventsIO.class);
        handler = new HttpEventsQueryHandler(searchIO);
        channel = mock(Channel.class);
        context = mock(ChannelHandlerContext.class);
        when(context.getChannel()).thenReturn(channel);
        when(channel.write(anyString())).thenReturn(new SucceededChannelFuture(channel));
    }

    private HttpRequest createGetRequest(String uri) {
        return createRequest(HttpMethod.GET, uri, "");
    }

    private HttpRequest createRequest(HttpMethod method, String uri, String requestBody) {
        DefaultHttpRequest rawRequest = new DefaultHttpRequest(HttpVersion.HTTP_1_1, method, "/v2.0/" + TENANT + "/events/" + uri);
        rawRequest.setHeader("tenantId", TENANT);
        if (!requestBody.equals(""))
            rawRequest.setContent(ChannelBuffers.copiedBuffer(requestBody.getBytes()));
        return HTTPRequestWithDecodedQueryParams.createHttpRequestWithDecodedQueryParams(rawRequest);
    }

    @Test
    public void testElasticSearchSearchNotCalledEmptyQuery() throws Exception {
        handler.handle(context, createGetRequest(""));
        verify(searchIO, never()).search(TENANT, new HashMap<String, List<String>>());
    }

    private void testQuery(String query, Map<String, List<String>> params) throws Exception {
        handler.handle(context, createGetRequest(query));
        verify(searchIO).search(TENANT, params);
    }


    @Test public void testQueryParametersParse() throws Exception {
        Map<String, List<String>> params = new HashMap<String, List<String>>();
        params.put(Event.untilParameterName, Arrays.asList(nowTimestamp()));
        testQuery("?until=now", params);

        params.clear();
        params.put(Event.untilParameterName, Arrays.asList(nowTimestamp()));
        params.put(Event.fromParameterName, Arrays.asList("1422828000"));
        testQuery("?until=now&from=1422828000", params);

        params.clear();
        params.put(Event.tagsParameterName, Arrays.asList("event"));
        testQuery("?tags=event", params);
    }

    @Test
    public void testDateQueryParamProcessing() throws Exception {
        Map<String, List<String>> params = new HashMap<String, List<String>>();

        params.clear();
        params.put(Event.untilParameterName, Arrays.asList(nowTimestamp()));
        params.put(Event.fromParameterName, Arrays.asList(Long.toString(convertDateTimeToTimestamp(new DateTime(2014, 12, 30, 0, 0, 0, 0)))));
        testQuery("?until=now&from=00:00_2014_12_30", params);
    }


    private long convertDateTimeToTimestamp(DateTime date) {
        return date.getMillis() / 1000;
    }

    private String nowTimestamp() {
        return Long.toString(convertDateTimeToTimestamp(new DateTime().withSecondOfMinute(0).withMillisOfSecond(0)));
    }
}<|MERGE_RESOLUTION|>--- conflicted
+++ resolved
@@ -30,10 +30,7 @@
 import static org.mockito.Mockito.*;
 
 public class HttpEventsQueryHandlerTest {
-<<<<<<< HEAD
-=======
 
->>>>>>> b68c14a3
     private EventsIO searchIO;
     private HttpEventsQueryHandler handler;
     private ChannelHandlerContext context;
