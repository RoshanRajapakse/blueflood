--- conflicted
+++ resolved
@@ -30,12 +30,8 @@
 import static org.mockito.Mockito.*;
 
 public class HttpEventsQueryHandlerTest {
-<<<<<<< HEAD
 
     private EventsIO searchIO;
-=======
-    private GenericElasticSearchIO searchIO;
->>>>>>> a367585f
     private HttpEventsQueryHandler handler;
     private ChannelHandlerContext context;
     private Channel channel;
