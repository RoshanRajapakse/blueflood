/*
 * Copyright 2013 Rackspace
 *
 *    Licensed under the Apache License, Version 2.0 (the "License");
 *    you may not use this file except in compliance with the License.
 *    You may obtain a copy of the License at
 *
 *        http://www.apache.org/licenses/LICENSE-2.0
 *
 *    Unless required by applicable law or agreed to in writing, software
 *    distributed under the License is distributed on an "AS IS" BASIS,
 *    WITHOUT WARRANTIES OR CONDITIONS OF ANY KIND, either express or implied.
 *    See the License for the specific language governing permissions and
 *    limitations under the License.
 */

package com.rackspacecloud.blueflood.utils;

import com.rackspacecloud.blueflood.utils.DateTimeParser;
import junit.framework.Assert;
import org.joda.time.DateTime;
import org.joda.time.format.DateTimeFormat;
import org.joda.time.format.DateTimeFormatter;
import org.junit.Test;

import java.util.Arrays;

public class DateTimeParserTest {
    @Test
    public void testFromUnixTimestamp() {
        long unixTimestamp = nowDateTime().getMillis() / 1000;

        Assert.assertEquals(DateTimeParser.parse(Long.toString(unixTimestamp)),
                nowDateTime());
    }

    @Test
    public void testPlainTimeDateFormat() {
        DateTimeFormatter formatter = DateTimeFormat.forPattern("HH:mmyyyyMMdd");
        String dateTimeWithSpace = "10:55 2014 12 20";
        String dateTimeWithUnderscore = "10:55_2014_12_20";

        Assert.assertEquals(DateTimeParser.parse(dateTimeWithSpace),
                new DateTime(formatter.parseDateTime(dateTimeWithSpace.replace(" ", ""))));

        Assert.assertEquals(DateTimeParser.parse(dateTimeWithUnderscore),
                new DateTime(formatter.parseDateTime(dateTimeWithUnderscore.replace("_", ""))));
    }

    @Test
    public void testNowKeyword() {
        String nowTimestamp = "now";

        Assert.assertEquals(DateTimeParser.parse(nowTimestamp),
                nowDateTime());
    }

    @Test
    public void testRegularHourMinute() {
        String hourMinuteTimestamp = "12:24";
        String hourMinuteWithAm = "9:13am";
        String hourMinuteWithPm = "09:13pm";

        Assert.assertEquals(DateTimeParser.parse(hourMinuteTimestamp),
                referenceDateTime().withHourOfDay(12).withMinuteOfHour(24));

        Assert.assertEquals(DateTimeParser.parse(hourMinuteWithAm),
                referenceDateTime().withHourOfDay(9).withMinuteOfHour(13));

        Assert.assertEquals(DateTimeParser.parse(hourMinuteWithPm),
                referenceDateTime().withHourOfDay(21).withMinuteOfHour(13));
    }

    @Test
    public void testHourMinuteKeywords() {
        String noonTimestamp = "noon";
        String teatimeTimestamp = "teatime";
        String midnightTimestamp = "midnight";

        Assert.assertEquals(DateTimeParser.parse(noonTimestamp),
                referenceDateTime().withHourOfDay(12).withMinuteOfHour(0));

        Assert.assertEquals(DateTimeParser.parse(teatimeTimestamp),
                referenceDateTime().withHourOfDay(16).withMinuteOfHour(0));

        Assert.assertEquals(DateTimeParser.parse(midnightTimestamp),
                referenceDateTime().withHourOfDay(0).withMinuteOfHour(0));
    }

    @Test
    public void testDayKeywords() {
        String todayTimestamp = "today";
        String yesterdayTimestamp = "yesterday";
        String tomorrowTimeStamp = "tomorrow";

        Assert.assertEquals(DateTimeParser.parse(todayTimestamp),
                referenceDateTime());

        Assert.assertEquals(DateTimeParser.parse(yesterdayTimestamp),
                referenceDateTime().minusDays(1));

        Assert.assertEquals(DateTimeParser.parse(tomorrowTimeStamp),
                referenceDateTime().plusDays(1));
    }

    @Test
    public void testDateFormats() {
        int currentYear = referenceDateTime().getYear();
        testFormat("12/30/14", new DateTime(2014, 12, 30, 0, 0, 0, 0));
        testFormat("12/30/2014", new DateTime(2014, 12, 30, 0, 0, 0, 0));
        testFormat("Jul 30", new DateTime(currentYear, 07, 30, 0, 0, 0, 0));
        testFormat("Jul 30, 2013", new DateTime(2013, 07, 30, 0, 0, 0, 0));
        testFormat("20141230", new DateTime(2014, 12, 30, 0, 0, 0, 0));
    }

    @Test
    public void testDayOfWeekFormat() {
        DateTime todayDate = referenceDateTime();
        for (String dateTimeString: Arrays.asList("Fri", "14:42 Fri", "noon Fri")) {
            DateTime date = DateTimeParser.parse(dateTimeString);
            Assert.assertEquals(date.getDayOfWeek(), 5);
<<<<<<< HEAD
            //Assert.assertTrue(todayDate.getYear() == date.getYear());
=======
>>>>>>> fa30c10f
            Assert.assertTrue(todayDate.getDayOfYear() - date.getDayOfYear() <= 7);
        }
    }

    @Test
    public void testIncrementDecrement() {
        testFormat("now-10h", nowDateTime().minusHours(10));
        testFormat("now+10h", nowDateTime().plusHours(10));
    }

    @Test
    public void testDecrementUnits() {
        testFormat("now-10s", nowDateTime().minusSeconds(10));
        testFormat("now-15min", nowDateTime().minusMinutes(15));
        testFormat("now-100h", nowDateTime().minusHours(100));
        testFormat("now-2d", nowDateTime().minusDays(2));
        testFormat("now-6mon", nowDateTime().minusMonths(6));
        testFormat("now-5y", nowDateTime().minusYears(5));
        testFormat("-6h", nowDateTime().minusHours(6));
    }

    @Test
    public void testIncrementUnits() {
        testFormat("now+10s", nowDateTime().plusSeconds(10));
        testFormat("now+15min", nowDateTime().plusMinutes(15));
        testFormat("now+100h", nowDateTime().plusHours(100));
        testFormat("now+2d", nowDateTime().plusDays(2));
        testFormat("now+6mon", nowDateTime().plusMonths(6));
        testFormat("now+5y", nowDateTime().plusYears(5));
    }

    @Test
    public void testComplexFormats() {
        testFormat("12:24 yesterday", nowDateTime().minusDays(1).withHourOfDay(12).withMinuteOfHour(24));
        testFormat("12:24 tomorrow", nowDateTime().plusDays(1).withHourOfDay(12).withMinuteOfHour(24));
        testFormat("12:24 today", nowDateTime().withHourOfDay(12).withMinuteOfHour(24));
        testFormat("noon 12/30/2014", nowDateTime().withDate(2014, 12, 30).withHourOfDay(12).withMinuteOfHour(0));

        int currentYear = referenceDateTime().getYear();
        testFormat("15:45 12/30/14", new DateTime(2014, 12, 30, 15, 45, 0, 0));
        testFormat("teatime 12/30/2014", new DateTime(2014, 12, 30, 16, 0, 0, 0));
        testFormat("midnight Jul 30", new DateTime(currentYear, 07, 30, 0, 0, 0, 0));
        testFormat("Jul 30, 2013", new DateTime(2013, 07, 30, 0, 0, 0, 0));
        testFormat("Jul 30", new DateTime(currentYear, 07, 30, 0, 0, 0, 0));
        testFormat("20141230", new DateTime(2014, 12, 30, 0, 0, 0, 0));
    }

    private void testFormat(String dateString, DateTime date) {
        Assert.assertEquals(DateTimeParser.parse(dateString), date);
    }

    private static DateTime referenceDateTime() {
        return new DateTime().withHourOfDay(0).withMinuteOfHour(0).withSecondOfMinute(0).withMillisOfSecond(0);
    }

    private static DateTime nowDateTime() {
        return new DateTime().withSecondOfMinute(0).withMillisOfSecond(0);
    }

}<|MERGE_RESOLUTION|>--- conflicted
+++ resolved
@@ -119,10 +119,6 @@
         for (String dateTimeString: Arrays.asList("Fri", "14:42 Fri", "noon Fri")) {
             DateTime date = DateTimeParser.parse(dateTimeString);
             Assert.assertEquals(date.getDayOfWeek(), 5);
-<<<<<<< HEAD
-            //Assert.assertTrue(todayDate.getYear() == date.getYear());
-=======
->>>>>>> fa30c10f
             Assert.assertTrue(todayDate.getDayOfYear() - date.getDayOfYear() <= 7);
         }
     }
