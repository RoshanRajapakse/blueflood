<?xml version="1.0" encoding="UTF-8"?>

<!--
  ~ Copyright 2013 Rackspace
  ~
  ~    Licensed under the Apache License, Version 2.0 (the "License");
  ~    you may not use this file except in compliance with the License.
  ~    You may obtain a copy of the License at
  ~
  ~        http://www.apache.org/licenses/LICENSE-2.0
  ~
  ~    Unless required by applicable law or agreed to in writing, software
  ~    distributed under the License is distributed on an "AS IS" BASIS,
  ~    WITHOUT WARRANTIES OR CONDITIONS OF ANY KIND, either express or implied.
  ~    See the License for the specific language governing permissions and
  ~    limitations under the License.
  -->

<project xmlns="http://maven.apache.org/POM/4.0.0" xmlns:xsi="http://www.w3.org/2001/XMLSchema-instance" xsi:schemaLocation="http://maven.apache.org/POM/4.0.0 http://maven.apache.org/xsd/maven-4.0.0.xsd">
  <modelVersion>4.0.0</modelVersion>

  <groupId>com.rackspacecloud</groupId>
  <artifactId>blueflood</artifactId>
  <name>Blueflood</name>
  <packaging>pom</packaging>
  <version>2.0.0-SNAPSHOT</version>
  <modules>
    <module>blueflood-core</module>
    <module>blueflood-udp</module>
    <module>blueflood-elasticsearch</module>
    <module>blueflood-http</module>
    <module>blueflood-kafka</module>
    <module>blueflood-cloudfiles</module>
<<<<<<< HEAD
    <module>blueflood-dropwizard</module>
    <module>blueflood-dropwizard-logging</module>
=======
    <module>blueflood-io-datastax</module>
>>>>>>> be5f602d
  </modules>

  <description>
    Blueflood is a multi-tenant distributed metric processing system.
    Blueflood is capable of ingesting, rolling up and serving metrics at a massive scale.
  </description>
  <url>http://blueflood.io</url>

  <properties>
    <maven.javadoc.skip>true</maven.javadoc.skip>
    <!-- Used to locate the profile specific configuration file. -->
    <build.profile.id>dev</build.profile.id>
    <project.build.sourceEncoding>UTF-8</project.build.sourceEncoding>
    <cassandra.plugin.version>2.0.0-1</cassandra.plugin.version>
    <cassandra.listenAddress>127.0.0.1</cassandra.listenAddress>
    <cassandra.skip>true</cassandra.skip>
    <skip.integration.tests>false</skip.integration.tests>
    <skip.unit.tests>false</skip.unit.tests>
    <slf4j.version>1.7.6</slf4j.version>
    <dropwizard.version>0.7.0</dropwizard.version>
  </properties>

  <build>
    <plugins>

      <!-- compile -->
      <plugin>
        <groupId>org.apache.maven.plugins</groupId>
        <artifactId>maven-compiler-plugin</artifactId>
        <configuration>
          <source>1.6</source>
          <target>1.6</target>
        </configuration>
        <version>3.1</version>
      </plugin>

      <plugin>
        <groupId>org.apache.maven.plugins</groupId>
        <artifactId>maven-source-plugin</artifactId>
        <version>2.2.1</version>
        <configuration>
          <attach>true</attach>
        </configuration>
        <executions>
          <execution>
            <id>attach-sources</id>
            <phase>package</phase>
            <goals>
              <goal>jar-no-fork</goal>
            </goals>
          </execution>
        </executions>
      </plugin>

      <plugin>
        <groupId>org.apache.maven.plugins</groupId>
        <artifactId>maven-javadoc-plugin</artifactId>
        <version>2.9.1</version>
        <configuration>
          <quiet>true</quiet>
        </configuration>
        <executions>
          <execution>
            <id>attach-javadocs</id>
            <phase>package</phase>
            <goals>
              <goal>jar</goal>
            </goals>
          </execution>
        </executions>
      </plugin>

      <!-- packages up the test files. -->
      <plugin>
        <groupId>org.apache.maven.plugins</groupId>
        <artifactId>maven-jar-plugin</artifactId>
        <version>2.2</version>
        <executions>
          <execution>
            <goals>
              <goal>test-jar</goal>
            </goals>
          </execution>
        </executions>
      </plugin>

      <!-- Used for integration tests -->
      <plugin>
        <groupId>org.codehaus.mojo</groupId>
        <artifactId>build-helper-maven-plugin</artifactId>
        <version>1.8</version>
        <executions>
          <execution>
            <id>reserve-network-port</id>
            <goals>
              <goal>reserve-network-port</goal>
            </goals>
            <phase>process-test-resources</phase>
            <configuration>
              <portNames>
                <portName>cassandra.rpcPort</portName>
                <portName>cassandra.jmxPort</portName>
                <portName>cassandra.storagePort</portName>
                <portName>cassandra.stopPort</portName>
              </portNames>
            </configuration>
          </execution>
        </executions>
      </plugin>

      <!-- Spin up Cassandra -->
      <plugin>
        <groupId>org.codehaus.mojo</groupId>
        <artifactId>cassandra-maven-plugin</artifactId>
        <version>${cassandra.plugin.version}</version>
        <configuration>
          <!--There are issues when running tests inside vmware fusion on a filesystem mounted from the host machine-->
          <cassandraDir>/tmp/bf-cassandra-${cassandra.plugin.version}/</cassandraDir>
          <loadFailureIgnore>false</loadFailureIgnore>
        </configuration>
        <executions>
          <execution>
            <id>delete-cassandra</id>
            <phase>pre-integration-test</phase>
            <goals>
              <goal>delete</goal>
            </goals>
          </execution>
          <execution>
            <goals>
              <goal>start</goal>
              <goal>stop</goal>
            </goals>
          </execution>
        </executions>
      </plugin>
    </plugins>
  </build>

  <profiles>
    <profile>
      <id>dev</id>
    </profile>
    <profile>
      <id>skip-integration-tests</id>
      <properties>
        <skip.integration.tests>true</skip.integration.tests>
      </properties>
    </profile>
    <profile>
      <id>skip-unit-tests</id>
      <properties>
        <skip.unit.tests>true</skip.unit.tests>
      </properties>
    </profile>
    <profile>
      <id>all-modules</id>
      <modules>
        <module>blueflood-all</module>
      </modules>
    </profile>
    <profile>
      <id>release</id>
      <build>
        <plugins>
          <plugin>
            <groupId>org.apache.maven.plugins</groupId>
            <artifactId>maven-gpg-plugin</artifactId>
            <executions>
              <execution>
                <id>sign-artifacts</id>
                <phase>verify</phase>
                <goals>
                  <goal>sign</goal>
                </goals>
              </execution>
            </executions>
          </plugin>
        </plugins>
      </build>
    </profile>
    <profile>
      <id>cassandra-1.1</id>
      <properties>
        <cassandra.plugin.version>1.1.0-1</cassandra.plugin.version>
      </properties>
    </profile>
    <profile>
      <id>cassandra-1.2</id>
      <properties>
        <cassandra.plugin.version>1.2.1-1</cassandra.plugin.version>
      </properties>
    </profile>
    <profile>
      <id>cassandra-2.0</id>
      <properties>
        <cassandra.plugin.version>2.0.0-1</cassandra.plugin.version>
      </properties>
    </profile>
  </profiles>

  <licenses>
    <license>
      <name>The Apache Software License, Version 2.0</name>
      <url>http://www.apache.org/licenses/LICENSE-2.0.txt</url>
      <distribution>repo</distribution>
    </license>
  </licenses>

  <parent>
    <groupId>org.sonatype.oss</groupId>
    <artifactId>oss-parent</artifactId>
    <version>7</version>
  </parent>

  <scm>
    <connection>scm:git@github.com:rackerlabs/blueflood.git</connection>
    <developerConnection>scm:git:git@github.com:rackerlabs/blueflood.git</developerConnection>
    <url>git@github.com:rackerlabs/blueflood.git</url>
  </scm>

  <developers>
    <developer>
      <id>fourk</id>
      <name>James Burkhart</name>
      <email>j+github@hip.st</email>
    </developer>
    <developer>
      <id>wolfdancer</id>
      <name>Shane Duan</name>
      <email>shane.duan@rackspace.com</email>
    </developer>
    <developer>
      <id>gdusbabek</id>
      <name>Gary Dusbabek</name>
      <email>gdusbabek@gmail.com</email>
    </developer>
    <developer>
      <id>chinmay-gupte</id>
      <name>Chinmay Gupte</name>
      <email>chinmay.gupte@rackspace.com</email>
    </developer>
    <developer>
      <id>lakshmi-kannan</id>
      <name>Lakshmi Kannan</name>
      <email>lakshmi.kannan@rackspace.com</email>
    </developer>
    <developer>
      <id>dlobue</id>
      <name>Dominic LoBue</name>
      <email>dominic.lobue@rackspace.com</email>
    </developer>
  </developers>

</project><|MERGE_RESOLUTION|>--- conflicted
+++ resolved
@@ -31,12 +31,9 @@
     <module>blueflood-http</module>
     <module>blueflood-kafka</module>
     <module>blueflood-cloudfiles</module>
-<<<<<<< HEAD
     <module>blueflood-dropwizard</module>
     <module>blueflood-dropwizard-logging</module>
-=======
     <module>blueflood-io-datastax</module>
->>>>>>> be5f602d
   </modules>
 
   <description>
