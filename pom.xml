--- conflicted
+++ resolved
@@ -27,11 +27,8 @@
   <modules>
     <module>blueflood-core</module>
     <module>blueflood-udp</module>
-<<<<<<< HEAD
     <module>blueflood-elasticsearch</module>
-=======
     <module>blueflood-http</module>
->>>>>>> e6da6479
   </modules>
 
   <description>
